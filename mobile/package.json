--- conflicted
+++ resolved
@@ -8,12 +8,8 @@
     "android": "expo run:android",
     "ios": "expo run:ios",
     "web": "expo start --web",
-<<<<<<< HEAD
-    "lint": "expo lint"
-=======
     "lint": "expo lint",
     "test": "jest"
->>>>>>> d73beb70
   },
   "dependencies": {
     "@expo/vector-icons": "^15.0.3",
