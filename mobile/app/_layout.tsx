--- conflicted
+++ resolved
@@ -9,11 +9,7 @@
 import { QueryClient, QueryClientProvider } from '@tanstack/react-query';
 import * as SplashScreen from 'expo-splash-screen';
 import { AuthProvider } from '../contexts/AuthContext';
-<<<<<<< HEAD
-import { NotificationProvider } from '@/contexts/NotificationContext';
-=======
 import { NotificationProvider } from '../contexts/NotificationContext';
->>>>>>> d73beb70
 import '../global.css';
 
 // Keep the splash screen visible while we fetch resources
@@ -44,14 +40,7 @@
                 <QueryClientProvider client={queryClient}>
                     <StatusBar style='auto' />
                     <Stack>
-<<<<<<< HEAD
-                        <Stack.Screen
-                            name='(tabs)'
-                            options={{ headerShown: false }}
-                        />
-=======
                         <Stack.Screen name='(tabs)' options={{ headerShown: false }} />
->>>>>>> d73beb70
                         <Stack.Screen
                             name='auth/login'
                             options={{ headerShown: false }}
