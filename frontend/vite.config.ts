--- conflicted
+++ resolved
@@ -14,17 +14,13 @@
             project: process.env.SENTRY_PROJECT,
             authToken: process.env.SENTRY_AUTH_TOKEN,
             // Only upload on production builds when auth token is set
-<<<<<<< HEAD
             // Use Vite's provided `mode` instead of NODE_ENV for reliability
             disable: !process.env.SENTRY_AUTH_TOKEN || mode !== 'production',
             // Align the upload release with runtime init
-                        release: (() => {
-                            const name = process.env.VITE_SENTRY_RELEASE || process.env.SENTRY_RELEASE;
-                            return name ? { name } : undefined;
-                        })(),
-=======
-            disable: !process.env.SENTRY_AUTH_TOKEN || process.env.NODE_ENV !== 'production',
->>>>>>> c2bcfcb9
+            release: (() => {
+                const name = process.env.VITE_SENTRY_RELEASE || process.env.SENTRY_RELEASE;
+                return name ? { name } : undefined;
+            })(),
             sourcemaps: {
                 assets: './dist/**',
                 filesToDeleteAfterUpload: ['**/*.js.map', '**/*.mjs.map'],
@@ -46,7 +42,6 @@
     build: {
         // Generate source maps for production
         sourcemap: true,
-<<<<<<< HEAD
         // Eliminate React init races by bundling entry as a single JS file
         // so React and ReactDOM initialize in the same execution unit.
         rollupOptions: {
@@ -65,42 +60,6 @@
         cssCodeSplit: false,
         // Increase chunk size warning limit since we may have a larger single bundle
         chunkSizeWarningLimit: 1200,
-=======
-        // Optimize chunk splitting for better caching and loading performance
-        rollupOptions: {
-            output: {
-                manualChunks(id) {
-                    // Separate vendor chunks for better caching
-                    if (id.includes('node_modules')) {
-                        // React and related libraries
-                        if (id.includes('react') || id.includes('react-dom') || id.includes('react-router')) {
-                            return 'react-vendor';
-                        }
-                        // Tanstack Query
-                        if (id.includes('@tanstack/react-query')) {
-                            return 'query-vendor';
-                        }
-                        // Charts library
-                        if (id.includes('recharts') || id.includes('d3-')) {
-                            return 'chart-vendor';
-                        }
-                        // Sentry for error tracking
-                        if (id.includes('@sentry')) {
-                            return 'sentry';
-                        }
-                        // Date and utility libraries
-                        if (id.includes('date-fns') || id.includes('clsx') || id.includes('tailwind-merge')) {
-                            return 'ui-vendor';
-                        }
-                        // All other node_modules
-                        return 'vendor';
-                    }
-                },
-            },
-        },
-        // Increase chunk size warning limit since we're optimizing chunks
-        chunkSizeWarningLimit: 600,
->>>>>>> c2bcfcb9
         // Use esbuild minifier (default, faster than terser)
         minify: 'esbuild',
     },
