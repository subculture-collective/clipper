--- conflicted
+++ resolved
@@ -1,10 +1,5 @@
-<<<<<<< HEAD
-import axios, { AxiosError } from "axios";
-import type { AxiosResponse, InternalAxiosRequestConfig } from "axios";
-=======
 import axios, { AxiosError } from 'axios';
 import type { AxiosResponse, InternalAxiosRequestConfig } from 'axios';
->>>>>>> 00ec03f5
 
 const API_BASE_URL =
   import.meta.env.VITE_API_BASE_URL || "http://localhost:8080/api/v1";
@@ -27,14 +22,10 @@
 let isRefreshing = false;
 let failedQueue: QueuedRequest[] = [];
 
-<<<<<<< HEAD
 const processQueue = (
   error: AxiosError | null,
   token: AxiosResponse | null = null
 ) => {
-=======
-const processQueue = (error: AxiosError | null, token: AxiosResponse | null = null) => {
->>>>>>> 00ec03f5
   failedQueue.forEach((prom) => {
     if (error) {
       prom.reject(error);
@@ -49,7 +40,6 @@
 apiClient.interceptors.response.use(
   (response) => response,
   async (error: AxiosError) => {
-<<<<<<< HEAD
     const originalRequest = error.config as InternalAxiosRequestConfig & {
       _retry?: boolean;
     };
@@ -62,14 +52,6 @@
     ) {
       // Check if this is a refresh token request failing
       if (originalRequest.url === "/auth/refresh") {
-=======
-    const originalRequest = error.config as InternalAxiosRequestConfig & { _retry?: boolean };
-
-    // If error is 401 and we haven't tried to refresh yet
-    if (error.response?.status === 401 && originalRequest && !originalRequest._retry) {
-      // Check if this is a refresh token request failing
-      if (originalRequest.url === '/auth/refresh') {
->>>>>>> 00ec03f5
         // Refresh token is invalid, logout user
         isRefreshing = false;
         processQueue(error, null);
@@ -95,21 +77,12 @@
 
       try {
         // Try to refresh the token
-<<<<<<< HEAD
-        const response = await apiClient.post("/auth/refresh");
-
-        // Token refreshed successfully (new tokens are in cookies)
-        isRefreshing = false;
-        processQueue(null, response);
-
-=======
         const response = await apiClient.post('/auth/refresh');
         
         // Token refreshed successfully (new tokens are in cookies)
         isRefreshing = false;
         processQueue(null, response);
         
->>>>>>> 00ec03f5
         // Retry the original request
         return apiClient(originalRequest);
       } catch (refreshError) {
