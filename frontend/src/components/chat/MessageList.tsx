--- conflicted
+++ resolved
@@ -1,10 +1,5 @@
-<<<<<<< HEAD
-import React, { useRef, useEffect, useState } from 'react';
-import type { ChatMessage } from '@/types/chat';
-=======
 import type { ChatMessage } from '@/types/chat';
 import { useEffect, useRef, useState } from 'react';
->>>>>>> df354da8
 import { MessageItem } from './MessageItem';
 import { Spinner } from '@/components/ui/Spinner';
 
