--- conflicted
+++ resolved
@@ -1,7 +1,3 @@
-<<<<<<< HEAD
-import 'react';
-=======
->>>>>>> df354da8
 import { MessageCircle } from 'lucide-react';
 
 /**
