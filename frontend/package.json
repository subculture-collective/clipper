--- conflicted
+++ resolved
@@ -30,10 +30,6 @@
     "lodash": "^4.17.21",
     "react": "^19.2.0",
     "react-dom": "^19.2.0",
-<<<<<<< HEAD
-    "@dr.pogodin/react-helmet": "^3.0.4",
-=======
->>>>>>> ca0cc2cc
     "react-i18next": "^16.2.4",
     "react-intersection-observer": "^10.0.0",
     "react-is": "^18.3.1",
