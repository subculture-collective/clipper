--- conflicted
+++ resolved
@@ -315,11 +315,7 @@
 		JOIN users u ON s.user_id = u.id
 		%s
 		ORDER BY s.created_at ASC
-<<<<<<< HEAD
 		LIMIT %s OFFSET %s`, whereClause, utils.SQLPlaceholder(argPos), utils.SQLPlaceholder(argPos+1))
-=======
-		LIMIT %d OFFSET %d`, whereClause, argPos, argPos+1)
->>>>>>> 73d8c708
 
 	args = append(args, limit, offset)
 
