package models

import (
	"time"

	"github.com/google/uuid"
)

// User represents a user in the system
type User struct {
	ID             uuid.UUID  `json:"id" db:"id"`
	TwitchID       string     `json:"twitch_id" db:"twitch_id"`
	Username       string     `json:"username" db:"username"`
	DisplayName    string     `json:"display_name" db:"display_name"`
	Email          *string    `json:"email,omitempty" db:"email"`
	AvatarURL      *string    `json:"avatar_url,omitempty" db:"avatar_url"`
	Bio            *string    `json:"bio,omitempty" db:"bio"`
	KarmaPoints    int        `json:"karma_points" db:"karma_points"`
	Role           string     `json:"role" db:"role"`
	IsBanned       bool       `json:"is_banned" db:"is_banned"`
	DeviceToken    *string    `json:"device_token,omitempty" db:"device_token"`
	DevicePlatform *string    `json:"device_platform,omitempty" db:"device_platform"`
	CreatedAt      time.Time  `json:"created_at" db:"created_at"`
	UpdatedAt      time.Time  `json:"updated_at" db:"updated_at"`
	LastLoginAt    *time.Time `json:"last_login_at,omitempty" db:"last_login_at"`
}

// UserSettings represents user privacy and other settings
type UserSettings struct {
	UserID            uuid.UUID `json:"user_id" db:"user_id"`
	ProfileVisibility string    `json:"profile_visibility" db:"profile_visibility"` // public, private, followers
	ShowKarmaPublicly bool      `json:"show_karma_publicly" db:"show_karma_publicly"`
	CreatedAt         time.Time `json:"created_at" db:"created_at"`
	UpdatedAt         time.Time `json:"updated_at" db:"updated_at"`
}

// AccountDeletion represents a pending account deletion request
type AccountDeletion struct {
	ID           uuid.UUID  `json:"id" db:"id"`
	UserID       uuid.UUID  `json:"user_id" db:"user_id"`
	RequestedAt  time.Time  `json:"requested_at" db:"requested_at"`
	ScheduledFor time.Time  `json:"scheduled_for" db:"scheduled_for"`
	Reason       *string    `json:"reason,omitempty" db:"reason"`
	IsCancelled  bool       `json:"is_cancelled" db:"is_cancelled"`
	CancelledAt  *time.Time `json:"cancelled_at,omitempty" db:"cancelled_at"`
	CompletedAt  *time.Time `json:"completed_at,omitempty" db:"completed_at"`
}

// UpdateProfileRequest represents the request to update user profile
type UpdateProfileRequest struct {
	DisplayName string  `json:"display_name" binding:"required,min=1,max=100"`
	Bio         *string `json:"bio" binding:"omitempty,max=500"`
}

// UpdateUserSettingsRequest represents the request to update user settings
type UpdateUserSettingsRequest struct {
	ProfileVisibility *string `json:"profile_visibility,omitempty" binding:"omitempty,oneof=public private followers"`
	ShowKarmaPublicly *bool   `json:"show_karma_publicly,omitempty"`
}

// DeleteAccountRequest represents the request to delete an account
type DeleteAccountRequest struct {
	Reason       *string `json:"reason,omitempty" binding:"omitempty,max=1000"`
	Confirmation string  `json:"confirmation" binding:"required,eq=DELETE MY ACCOUNT"`
}

// Clip represents a Twitch clip
type Clip struct {
	ID                   uuid.UUID  `json:"id" db:"id"`
	TwitchClipID         string     `json:"twitch_clip_id" db:"twitch_clip_id"`
	TwitchClipURL        string     `json:"twitch_clip_url" db:"twitch_clip_url"`
	EmbedURL             string     `json:"embed_url" db:"embed_url"`
	Title                string     `json:"title" db:"title"`
	CreatorName          string     `json:"creator_name" db:"creator_name"`
	CreatorID            *string    `json:"creator_id,omitempty" db:"creator_id"`
	BroadcasterName      string     `json:"broadcaster_name" db:"broadcaster_name"`
	BroadcasterID        *string    `json:"broadcaster_id,omitempty" db:"broadcaster_id"`
	GameID               *string    `json:"game_id,omitempty" db:"game_id"`
	GameName             *string    `json:"game_name,omitempty" db:"game_name"`
	Language             *string    `json:"language,omitempty" db:"language"`
	ThumbnailURL         *string    `json:"thumbnail_url,omitempty" db:"thumbnail_url"`
	Duration             *float64   `json:"duration,omitempty" db:"duration"`
	ViewCount            int        `json:"view_count" db:"view_count"`
	CreatedAt            time.Time  `json:"created_at" db:"created_at"`
	ImportedAt           time.Time  `json:"imported_at" db:"imported_at"`
	VoteScore            int        `json:"vote_score" db:"vote_score"`
	CommentCount         int        `json:"comment_count" db:"comment_count"`
	FavoriteCount        int        `json:"favorite_count" db:"favorite_count"`
	IsFeatured           bool       `json:"is_featured" db:"is_featured"`
	IsNSFW               bool       `json:"is_nsfw" db:"is_nsfw"`
	IsRemoved            bool       `json:"is_removed" db:"is_removed"`
	RemovedReason        *string    `json:"removed_reason,omitempty" db:"removed_reason"`
	Embedding            []float32  `json:"embedding,omitempty" db:"embedding"`
	EmbeddingGeneratedAt *time.Time `json:"embedding_generated_at,omitempty" db:"embedding_generated_at"`
	EmbeddingModel       *string    `json:"embedding_model,omitempty" db:"embedding_model"`
}

// Vote represents a user's vote on a clip
type Vote struct {
	ID        uuid.UUID `json:"id" db:"id"`
	UserID    uuid.UUID `json:"user_id" db:"user_id"`
	ClipID    uuid.UUID `json:"clip_id" db:"clip_id"`
	VoteType  int16     `json:"vote_type" db:"vote_type"` // 1 for upvote, -1 for downvote
	CreatedAt time.Time `json:"created_at" db:"created_at"`
}

// Comment represents a user comment on a clip
type Comment struct {
	ID              uuid.UUID  `json:"id" db:"id"`
	ClipID          uuid.UUID  `json:"clip_id" db:"clip_id"`
	UserID          uuid.UUID  `json:"user_id" db:"user_id"`
	ParentCommentID *uuid.UUID `json:"parent_comment_id,omitempty" db:"parent_comment_id"`
	Content         string     `json:"content" db:"content"`
	VoteScore       int        `json:"vote_score" db:"vote_score"`
	IsEdited        bool       `json:"is_edited" db:"is_edited"`
	IsRemoved       bool       `json:"is_removed" db:"is_removed"`
	RemovedReason   *string    `json:"removed_reason,omitempty" db:"removed_reason"`
	CreatedAt       time.Time  `json:"created_at" db:"created_at"`
	UpdatedAt       time.Time  `json:"updated_at" db:"updated_at"`
}

// CommentVote represents a user's vote on a comment
type CommentVote struct {
	ID        uuid.UUID `json:"id" db:"id"`
	UserID    uuid.UUID `json:"user_id" db:"user_id"`
	CommentID uuid.UUID `json:"comment_id" db:"comment_id"`
	VoteType  int16     `json:"vote_type" db:"vote_type"` // 1 for upvote, -1 for downvote
	CreatedAt time.Time `json:"created_at" db:"created_at"`
}

// Favorite represents a user's favorite clip
type Favorite struct {
	ID        uuid.UUID `json:"id" db:"id"`
	UserID    uuid.UUID `json:"user_id" db:"user_id"`
	ClipID    uuid.UUID `json:"clip_id" db:"clip_id"`
	CreatedAt time.Time `json:"created_at" db:"created_at"`
}

// Tag represents a categorization tag
type Tag struct {
	ID          uuid.UUID `json:"id" db:"id"`
	Name        string    `json:"name" db:"name"`
	Slug        string    `json:"slug" db:"slug"`
	Description *string   `json:"description,omitempty" db:"description"`
	Color       *string   `json:"color,omitempty" db:"color"`
	UsageCount  int       `json:"usage_count" db:"usage_count"`
	CreatedAt   time.Time `json:"created_at" db:"created_at"`
}

// ClipTag represents the many-to-many relationship between clips and tags
type ClipTag struct {
	ClipID    uuid.UUID `json:"clip_id" db:"clip_id"`
	TagID     uuid.UUID `json:"tag_id" db:"tag_id"`
	CreatedAt time.Time `json:"created_at" db:"created_at"`
}

// Report represents a user report for moderation
type Report struct {
	ID             uuid.UUID  `json:"id" db:"id"`
	ReporterID     uuid.UUID  `json:"reporter_id" db:"reporter_id"`
	ReportableType string     `json:"reportable_type" db:"reportable_type"` // 'clip', 'comment', 'user'
	ReportableID   uuid.UUID  `json:"reportable_id" db:"reportable_id"`
	Reason         string     `json:"reason" db:"reason"`
	Description    *string    `json:"description,omitempty" db:"description"`
	Status         string     `json:"status" db:"status"` // pending, reviewed, actioned, dismissed
	ReviewedBy     *uuid.UUID `json:"reviewed_by,omitempty" db:"reviewed_by"`
	ReviewedAt     *time.Time `json:"reviewed_at,omitempty" db:"reviewed_at"`
	CreatedAt      time.Time  `json:"created_at" db:"created_at"`
}

// ClipWithHotScore represents a clip with calculated hot score
type ClipWithHotScore struct {
	Clip
	HotScore float64 `json:"hot_score" db:"hot_score"`
}

// SearchRequest represents a search query request
type SearchRequest struct {
	Query     string   `json:"query" form:"q"`
	Type      string   `json:"type" form:"type"` // clips, creators, games, tags, all
	Sort      string   `json:"sort" form:"sort"` // relevance (default), recent, popular
	GameID    *string  `json:"game_id" form:"game_id"`
	CreatorID *string  `json:"creator_id" form:"creator_id"`
	Language  *string  `json:"language" form:"language"`
	Tags      []string `json:"tags" form:"tags"`
	MinVotes  *int     `json:"min_votes" form:"min_votes"`
	DateFrom  *string  `json:"date_from" form:"date_from"`
	DateTo    *string  `json:"date_to" form:"date_to"`
	Page      int      `json:"page" form:"page"`
	Limit     int      `json:"limit" form:"limit"`
}

// SearchResponse represents search results
type SearchResponse struct {
	Query   string              `json:"query"`
	Results SearchResultsByType `json:"results"`
	Counts  SearchCounts        `json:"counts"`
	Facets  SearchFacets        `json:"facets,omitempty"`
	Meta    SearchMeta          `json:"meta"`
}

// SearchResultsByType groups results by type
type SearchResultsByType struct {
	Clips    []Clip `json:"clips,omitempty"`
	Creators []User `json:"creators,omitempty"`
	Games    []Game `json:"games,omitempty"`
	Tags     []Tag  `json:"tags,omitempty"`
}

// SearchCounts holds counts for each result type
type SearchCounts struct {
	Clips    int `json:"clips"`
	Creators int `json:"creators"`
	Games    int `json:"games"`
	Tags     int `json:"tags"`
}

// SearchMeta holds pagination and other metadata
type SearchMeta struct {
	Page       int `json:"page"`
	Limit      int `json:"limit"`
	TotalItems int `json:"total_items"`
	TotalPages int `json:"total_pages"`
}

// SearchFacets holds aggregated facet data for filtering
type SearchFacets struct {
	Languages []FacetBucket  `json:"languages,omitempty"`
	Games     []FacetBucket  `json:"games,omitempty"`
	Tags      []FacetBucket  `json:"tags,omitempty"`
	DateRange DateRangeFacet `json:"date_range,omitempty"`
}

// FacetBucket represents a single facet value with its count
type FacetBucket struct {
	Key   string `json:"key"`
	Label string `json:"label,omitempty"` // Human-readable label
	Count int    `json:"count"`
}

// DateRangeFacet represents date range distribution
type DateRangeFacet struct {
	LastHour  int `json:"last_hour"`
	LastDay   int `json:"last_day"`
	LastWeek  int `json:"last_week"`
	LastMonth int `json:"last_month"`
	Older     int `json:"older"`
}

// Game represents a game (aggregated from clips)
type Game struct {
	ID        string `json:"id" db:"game_id"`
	Name      string `json:"name" db:"game_name"`
	ClipCount int    `json:"clip_count" db:"clip_count"`
}

// SearchSuggestion represents an autocomplete suggestion
type SearchSuggestion struct {
	Text string `json:"text"`
	Type string `json:"type"` // query, game, creator, tag
}

// SearchQuery tracks a search query for analytics
type SearchQuery struct {
	ID                uuid.UUID  `json:"id" db:"id"`
	UserID            *uuid.UUID `json:"user_id,omitempty" db:"user_id"`
	Query             string     `json:"query" db:"query"`
	Filters           *string    `json:"filters,omitempty" db:"filters"`
	ResultCount       int        `json:"result_count" db:"result_count"`
	ClickedResultID   *uuid.UUID `json:"clicked_result_id,omitempty" db:"clicked_result_id"`
	ClickedResultType *string    `json:"clicked_result_type,omitempty" db:"clicked_result_type"`
	CreatedAt         time.Time  `json:"created_at" db:"created_at"`
}

// ClipScore represents the relevance score for a clip in search results
type ClipScore struct {
	ClipID          uuid.UUID `json:"clip_id"`
	SimilarityScore float64   `json:"similarity_score"` // 0-1, higher is better
	SimilarityRank  int       `json:"similarity_rank"`  // 1-based ranking
}

// SearchResponseWithScores extends SearchResponse with similarity scores
type SearchResponseWithScores struct {
	SearchResponse
	Scores []ClipScore `json:"scores,omitempty"`
}

// ClipSubmission represents a user-submitted clip pending moderation
type ClipSubmission struct {
	ID                      uuid.UUID  `json:"id" db:"id"`
	UserID                  uuid.UUID  `json:"user_id" db:"user_id"`
	TwitchClipID            string     `json:"twitch_clip_id" db:"twitch_clip_id"`
	TwitchClipURL           string     `json:"twitch_clip_url" db:"twitch_clip_url"`
	Title                   *string    `json:"title,omitempty" db:"title"`
	CustomTitle             *string    `json:"custom_title,omitempty" db:"custom_title"`
	BroadcasterNameOverride *string    `json:"broadcaster_name_override,omitempty" db:"broadcaster_name_override"`
	Tags                    []string   `json:"tags,omitempty" db:"tags"`
	IsNSFW                  bool       `json:"is_nsfw" db:"is_nsfw"`
	SubmissionReason        *string    `json:"submission_reason,omitempty" db:"submission_reason"`
	Status                  string     `json:"status" db:"status"` // pending, approved, rejected
	RejectionReason         *string    `json:"rejection_reason,omitempty" db:"rejection_reason"`
	ReviewedBy              *uuid.UUID `json:"reviewed_by,omitempty" db:"reviewed_by"`
	ReviewedAt              *time.Time `json:"reviewed_at,omitempty" db:"reviewed_at"`
	CreatedAt               time.Time  `json:"created_at" db:"created_at"`
	UpdatedAt               time.Time  `json:"updated_at" db:"updated_at"`
	// Metadata from Twitch
	CreatorName     *string  `json:"creator_name,omitempty" db:"creator_name"`
	CreatorID       *string  `json:"creator_id,omitempty" db:"creator_id"`
	BroadcasterName *string  `json:"broadcaster_name,omitempty" db:"broadcaster_name"`
	BroadcasterID   *string  `json:"broadcaster_id,omitempty" db:"broadcaster_id"`
	GameID          *string  `json:"game_id,omitempty" db:"game_id"`
	GameName        *string  `json:"game_name,omitempty" db:"game_name"`
	ThumbnailURL    *string  `json:"thumbnail_url,omitempty" db:"thumbnail_url"`
	Duration        *float64 `json:"duration,omitempty" db:"duration"`
	ViewCount       int      `json:"view_count" db:"view_count"`
}

// ClipSubmissionWithUser includes user information
type ClipSubmissionWithUser struct {
	ClipSubmission
	User *User `json:"user,omitempty"`
}

// SubmissionStats represents submission statistics for a user
type SubmissionStats struct {
	UserID        uuid.UUID `json:"user_id" db:"user_id"`
	TotalCount    int       `json:"total_submissions" db:"total_submissions"`
	ApprovedCount int       `json:"approved_count" db:"approved_count"`
	RejectedCount int       `json:"rejected_count" db:"rejected_count"`
	PendingCount  int       `json:"pending_count" db:"pending_count"`
	ApprovalRate  float64   `json:"approval_rate" db:"approval_rate"`
}

// ModerationAuditLog represents an audit log entry for moderation actions
type ModerationAuditLog struct {
	ID          uuid.UUID              `json:"id" db:"id"`
	Action      string                 `json:"action" db:"action"`           // approve, reject, bulk_approve, bulk_reject
	EntityType  string                 `json:"entity_type" db:"entity_type"` // clip_submission, clip, comment, user
	EntityID    uuid.UUID              `json:"entity_id" db:"entity_id"`
	ModeratorID uuid.UUID              `json:"moderator_id" db:"moderator_id"`
	Reason      *string                `json:"reason,omitempty" db:"reason"`
	Metadata    map[string]interface{} `json:"metadata,omitempty" db:"metadata"`
	CreatedAt   time.Time              `json:"created_at" db:"created_at"`
}

// ModerationAuditLogWithUser includes moderator information
type ModerationAuditLogWithUser struct {
	ModerationAuditLog
	Moderator *User `json:"moderator,omitempty"`
}

// RejectionReason constants for common rejection reasons
const (
	RejectionReasonLowQuality         = "Low quality clip"
	RejectionReasonDuplicate          = "Duplicate content"
	RejectionReasonInappropriate      = "Inappropriate content"
	RejectionReasonOffTopic           = "Off-topic or irrelevant"
	RejectionReasonPoorTitle          = "Poor or misleading title"
	RejectionReasonTooShort           = "Clip too short"
	RejectionReasonTooLong            = "Clip too long"
	RejectionReasonSpam               = "Spam or promotional content"
	RejectionReasonViolatesGuidelines = "Violates community guidelines"
	RejectionReasonOther              = "Other (see notes)"
)

// GetRejectionReasonTemplates returns a list of common rejection reason templates
func GetRejectionReasonTemplates() []string {
	return []string{
		RejectionReasonLowQuality,
		RejectionReasonDuplicate,
		RejectionReasonInappropriate,
		RejectionReasonOffTopic,
		RejectionReasonPoorTitle,
		RejectionReasonTooShort,
		RejectionReasonTooLong,
		RejectionReasonSpam,
		RejectionReasonViolatesGuidelines,
		RejectionReasonOther,
	}
}

// UserBadge represents a badge awarded to a user
type UserBadge struct {
	ID        uuid.UUID  `json:"id" db:"id"`
	UserID    uuid.UUID  `json:"user_id" db:"user_id"`
	BadgeID   string     `json:"badge_id" db:"badge_id"`
	AwardedAt time.Time  `json:"awarded_at" db:"awarded_at"`
	AwardedBy *uuid.UUID `json:"awarded_by,omitempty" db:"awarded_by"`
}

// KarmaHistory represents a karma change event
type KarmaHistory struct {
	ID        uuid.UUID  `json:"id" db:"id"`
	UserID    uuid.UUID  `json:"user_id" db:"user_id"`
	Amount    int        `json:"amount" db:"amount"`
	Source    string     `json:"source" db:"source"`
	SourceID  *uuid.UUID `json:"source_id,omitempty" db:"source_id"`
	CreatedAt time.Time  `json:"created_at" db:"created_at"`
}

// UserStats represents user statistics for reputation
type UserStats struct {
	UserID           uuid.UUID  `json:"user_id" db:"user_id"`
	TrustScore       int        `json:"trust_score" db:"trust_score"`
	EngagementScore  int        `json:"engagement_score" db:"engagement_score"`
	TotalComments    int        `json:"total_comments" db:"total_comments"`
	TotalVotesCast   int        `json:"total_votes_cast" db:"total_votes_cast"`
	TotalClipsSubmit int        `json:"total_clips_submitted" db:"total_clips_submitted"`
	CorrectReports   int        `json:"correct_reports" db:"correct_reports"`
	IncorrectReports int        `json:"incorrect_reports" db:"incorrect_reports"`
	DaysActive       int        `json:"days_active" db:"days_active"`
	LastActiveDate   *time.Time `json:"last_active_date,omitempty" db:"last_active_date"`
	UpdatedAt        time.Time  `json:"updated_at" db:"updated_at"`
}

// Badge represents a badge definition
type Badge struct {
	ID          string `json:"id"`
	Name        string `json:"name"`
	Description string `json:"description"`
	Icon        string `json:"icon"`
	Category    string `json:"category"` // achievement, staff, supporter, special
	Requirement string `json:"requirement,omitempty"`
}

// UserReputation represents complete reputation info for a user
type UserReputation struct {
	UserID          uuid.UUID   `json:"user_id"`
	Username        string      `json:"username"`
	DisplayName     string      `json:"display_name"`
	AvatarURL       *string     `json:"avatar_url,omitempty"`
	KarmaPoints     int         `json:"karma_points"`
	Rank            string      `json:"rank"`
	TrustScore      int         `json:"trust_score"`
	EngagementScore int         `json:"engagement_score"`
	Badges          []UserBadge `json:"badges"`
	Stats           *UserStats  `json:"stats,omitempty"`
	CreatedAt       time.Time   `json:"created_at"`
}

// KarmaBreakdown represents karma sources breakdown
type KarmaBreakdown struct {
	ClipKarma    int `json:"clip_karma"`
	CommentKarma int `json:"comment_karma"`
	TotalKarma   int `json:"total_karma"`
}

// LeaderboardEntry represents a user entry in leaderboard
type LeaderboardEntry struct {
	Rank             int       `json:"rank"`
	UserID           uuid.UUID `json:"user_id" db:"id"`
	Username         string    `json:"username" db:"username"`
	DisplayName      string    `json:"display_name" db:"display_name"`
	AvatarURL        *string   `json:"avatar_url,omitempty" db:"avatar_url"`
	Score            int       `json:"score"` // Karma or engagement score
	UserRank         string    `json:"user_rank" db:"rank"`
	AccountAge       string    `json:"account_age,omitempty"`
	TotalComments    *int      `json:"total_comments,omitempty" db:"total_comments"`
	TotalVotesCast   *int      `json:"total_votes_cast,omitempty" db:"total_votes_cast"`
	TotalClipsSubmit *int      `json:"total_clips_submitted,omitempty" db:"total_clips_submitted"`
}

// Notification represents a notification for a user
type Notification struct {
	ID                uuid.UUID  `json:"id" db:"id"`
	UserID            uuid.UUID  `json:"user_id" db:"user_id"`
	Type              string     `json:"type" db:"type"`
	Title             string     `json:"title" db:"title"`
	Message           string     `json:"message" db:"message"`
	Link              *string    `json:"link,omitempty" db:"link"`
	IsRead            bool       `json:"is_read" db:"is_read"`
	CreatedAt         time.Time  `json:"created_at" db:"created_at"`
	ExpiresAt         *time.Time `json:"expires_at,omitempty" db:"expires_at"`
	SourceUserID      *uuid.UUID `json:"source_user_id,omitempty" db:"source_user_id"`
	SourceContentID   *uuid.UUID `json:"source_content_id,omitempty" db:"source_content_id"`
	SourceContentType *string    `json:"source_content_type,omitempty" db:"source_content_type"`
}

// NotificationWithSource includes source user information
type NotificationWithSource struct {
	Notification
	SourceUsername    *string `json:"source_username,omitempty" db:"source_username"`
	SourceDisplayName *string `json:"source_display_name,omitempty" db:"source_display_name"`
	SourceAvatarURL   *string `json:"source_avatar_url,omitempty" db:"source_avatar_url"`
}

// NotificationPreferences represents user's notification settings
type NotificationPreferences struct {
	UserID                     uuid.UUID `json:"user_id" db:"user_id"`
	InAppEnabled               bool      `json:"in_app_enabled" db:"in_app_enabled"`
	EmailEnabled               bool      `json:"email_enabled" db:"email_enabled"`
	EmailDigest                string    `json:"email_digest" db:"email_digest"`
	NotifyReplies              bool      `json:"notify_replies" db:"notify_replies"`
	NotifyMentions             bool      `json:"notify_mentions" db:"notify_mentions"`
	NotifyVotes                bool      `json:"notify_votes" db:"notify_votes"`
	NotifyBadges               bool      `json:"notify_badges" db:"notify_badges"`
	NotifyModeration           bool      `json:"notify_moderation" db:"notify_moderation"`
	NotifyRankUp               bool      `json:"notify_rank_up" db:"notify_rank_up"`
	NotifyFavoritedClipComment bool      `json:"notify_favorited_clip_comment" db:"notify_favorited_clip_comment"`
	UpdatedAt                  time.Time `json:"updated_at" db:"updated_at"`
}

// Notification types constants
const (
	NotificationTypeReply                = "reply"
	NotificationTypeMention              = "mention"
	NotificationTypeVoteMilestone        = "vote_milestone"
	NotificationTypeBadgeEarned          = "badge_earned"
	NotificationTypeRankUp               = "rank_up"
	NotificationTypeFavoritedClipComment = "favorited_clip_comment"
	NotificationTypeContentRemoved       = "content_removed"
	NotificationTypeWarning              = "warning"
	NotificationTypeBan                  = "ban"
	NotificationTypeAppealDecision       = "appeal_decision"
	NotificationTypeSubmissionApproved   = "submission_approved"
	NotificationTypeSubmissionRejected   = "submission_rejected"
	NotificationTypeNewReport            = "new_report"
	NotificationTypePendingSubmissions   = "pending_submissions"
	NotificationTypeSystemAlert          = "system_alert"
	// Dunning notification types
	NotificationTypePaymentFailed          = "payment_failed"
	NotificationTypePaymentRetry           = "payment_retry"
	NotificationTypeGracePeriodWarning     = "grace_period_warning"
	NotificationTypeSubscriptionDowngraded = "subscription_downgraded"
)

// AnalyticsEvent represents a tracked event for analytics
type AnalyticsEvent struct {
	ID        uuid.UUID  `json:"id" db:"id"`
	EventType string     `json:"event_type" db:"event_type"`
	UserID    *uuid.UUID `json:"user_id,omitempty" db:"user_id"`
	ClipID    *uuid.UUID `json:"clip_id,omitempty" db:"clip_id"`
	Metadata  *string    `json:"metadata,omitempty" db:"metadata"` // JSON string
	IPAddress *string    `json:"ip_address,omitempty" db:"ip_address"`
	UserAgent *string    `json:"user_agent,omitempty" db:"user_agent"`
	Referrer  *string    `json:"referrer,omitempty" db:"referrer"`
	CreatedAt time.Time  `json:"created_at" db:"created_at"`
}

// DailyAnalytics represents pre-aggregated daily metrics
type DailyAnalytics struct {
	ID         uuid.UUID `json:"id" db:"id"`
	Date       time.Time `json:"date" db:"date"`
	MetricType string    `json:"metric_type" db:"metric_type"`
	EntityType *string   `json:"entity_type,omitempty" db:"entity_type"`
	EntityID   *string   `json:"entity_id,omitempty" db:"entity_id"`
	Value      int64     `json:"value" db:"value"`
	Metadata   *string   `json:"metadata,omitempty" db:"metadata"` // JSON string
	CreatedAt  time.Time `json:"created_at" db:"created_at"`
	UpdatedAt  time.Time `json:"updated_at" db:"updated_at"`
}

// ClipAnalytics represents analytics for a specific clip
type ClipAnalytics struct {
	ClipID              uuid.UUID  `json:"clip_id" db:"clip_id"`
	TotalViews          int64      `json:"total_views" db:"total_views"`
	UniqueViewers       int64      `json:"unique_viewers" db:"unique_viewers"`
	AvgViewDuration     *float64   `json:"avg_view_duration,omitempty" db:"avg_view_duration"`
	TotalShares         int64      `json:"total_shares" db:"total_shares"`
	PeakConcurrentViews int        `json:"peak_concurrent_viewers" db:"peak_concurrent_viewers"`
	RetentionRate       *float64   `json:"retention_rate,omitempty" db:"retention_rate"`
	FirstViewedAt       *time.Time `json:"first_viewed_at,omitempty" db:"first_viewed_at"`
	LastViewedAt        *time.Time `json:"last_viewed_at,omitempty" db:"last_viewed_at"`
	UpdatedAt           time.Time  `json:"updated_at" db:"updated_at"`
}

// CreatorAnalytics represents analytics for a content creator
type CreatorAnalytics struct {
	CreatorName       string    `json:"creator_name" db:"creator_name"`
	CreatorID         *string   `json:"creator_id,omitempty" db:"creator_id"`
	TotalClips        int       `json:"total_clips" db:"total_clips"`
	TotalViews        int64     `json:"total_views" db:"total_views"`
	TotalUpvotes      int64     `json:"total_upvotes" db:"total_upvotes"`
	TotalDownvotes    int64     `json:"total_downvotes" db:"total_downvotes"`
	TotalComments     int64     `json:"total_comments" db:"total_comments"`
	TotalFavorites    int64     `json:"total_favorites" db:"total_favorites"`
	AvgEngagementRate *float64  `json:"avg_engagement_rate,omitempty" db:"avg_engagement_rate"`
	FollowerCount     int       `json:"follower_count" db:"follower_count"`
	UpdatedAt         time.Time `json:"updated_at" db:"updated_at"`
}

// UserAnalytics represents personal statistics for a user
type UserAnalytics struct {
	UserID            uuid.UUID  `json:"user_id" db:"user_id"`
	ClipsUpvoted      int        `json:"clips_upvoted" db:"clips_upvoted"`
	ClipsDownvoted    int        `json:"clips_downvoted" db:"clips_downvoted"`
	CommentsPosted    int        `json:"comments_posted" db:"comments_posted"`
	ClipsFavorited    int        `json:"clips_favorited" db:"clips_favorited"`
	SearchesPerformed int        `json:"searches_performed" db:"searches_performed"`
	DaysActive        int        `json:"days_active" db:"days_active"`
	TotalKarmaEarned  int        `json:"total_karma_earned" db:"total_karma_earned"`
	LastActiveAt      *time.Time `json:"last_active_at,omitempty" db:"last_active_at"`
	UpdatedAt         time.Time  `json:"updated_at" db:"updated_at"`
}

// PlatformAnalytics represents global platform statistics
type PlatformAnalytics struct {
	ID                 uuid.UUID `json:"id" db:"id"`
	Date               time.Time `json:"date" db:"date"`
	TotalUsers         int64     `json:"total_users" db:"total_users"`
	ActiveUsersDaily   int       `json:"active_users_daily" db:"active_users_daily"`
	ActiveUsersWeekly  int       `json:"active_users_weekly" db:"active_users_weekly"`
	ActiveUsersMonthly int       `json:"active_users_monthly" db:"active_users_monthly"`
	NewUsersToday      int       `json:"new_users_today" db:"new_users_today"`
	TotalClips         int64     `json:"total_clips" db:"total_clips"`
	NewClipsToday      int       `json:"new_clips_today" db:"new_clips_today"`
	TotalVotes         int64     `json:"total_votes" db:"total_votes"`
	VotesToday         int       `json:"votes_today" db:"votes_today"`
	TotalComments      int64     `json:"total_comments" db:"total_comments"`
	CommentsToday      int       `json:"comments_today" db:"comments_today"`
	TotalViews         int64     `json:"total_views" db:"total_views"`
	ViewsToday         int64     `json:"views_today" db:"views_today"`
	AvgSessionDuration *float64  `json:"avg_session_duration,omitempty" db:"avg_session_duration"`
	Metadata           *string   `json:"metadata,omitempty" db:"metadata"` // JSON string
	CreatedAt          time.Time `json:"created_at" db:"created_at"`
}

// CreatorAnalyticsOverview represents summary metrics for creator dashboard
type CreatorAnalyticsOverview struct {
	TotalClips        int     `json:"total_clips"`
	TotalViews        int64   `json:"total_views"`
	TotalUpvotes      int64   `json:"total_upvotes"`
	TotalComments     int64   `json:"total_comments"`
	AvgEngagementRate float64 `json:"avg_engagement_rate"`
	FollowerCount     int     `json:"follower_count"`
}

// CreatorTopClip represents a top-performing clip for creator analytics
type CreatorTopClip struct {
	Clip
	Views          int64   `json:"views"`
	EngagementRate float64 `json:"engagement_rate"`
}

// TrendDataPoint represents a data point in a time series
type TrendDataPoint struct {
	Date  time.Time `json:"date"`
	Value int64     `json:"value"`
}

// PlatformOverviewMetrics represents KPIs for admin dashboard
type PlatformOverviewMetrics struct {
	TotalUsers         int64   `json:"total_users"`
	ActiveUsersDaily   int     `json:"active_users_daily"`
	ActiveUsersMonthly int     `json:"active_users_monthly"`
	TotalClips         int64   `json:"total_clips"`
	ClipsAddedToday    int     `json:"clips_added_today"`
	TotalVotes         int64   `json:"total_votes"`
	TotalComments      int64   `json:"total_comments"`
	AvgSessionDuration float64 `json:"avg_session_duration"`
}

// ContentMetrics represents content-related metrics for admin dashboard
type ContentMetrics struct {
	MostPopularGames    []GameMetric    `json:"most_popular_games"`
	MostPopularCreators []CreatorMetric `json:"most_popular_creators"`
	TrendingTags        []TagMetric     `json:"trending_tags"`
	AvgClipVoteScore    float64         `json:"avg_clip_vote_score"`
}

// GameMetric represents game popularity metrics
type GameMetric struct {
	GameID    *string `json:"game_id"`
	GameName  string  `json:"game_name"`
	ClipCount int     `json:"clip_count"`
	ViewCount int64   `json:"view_count"`
}

// CreatorMetric represents creator popularity metrics
type CreatorMetric struct {
	CreatorID   *string `json:"creator_id"`
	CreatorName string  `json:"creator_name"`
	ClipCount   int     `json:"clip_count"`
	ViewCount   int64   `json:"view_count"`
	VoteScore   int64   `json:"vote_score"`
}

// TagMetric represents tag usage metrics
type TagMetric struct {
	TagID      uuid.UUID `json:"tag_id"`
	TagName    string    `json:"tag_name"`
	UsageCount int       `json:"usage_count"`
}

// Subscription represents a user's subscription status
type Subscription struct {
	ID                   uuid.UUID  `json:"id" db:"id"`
	UserID               uuid.UUID  `json:"user_id" db:"user_id"`
	StripeCustomerID     string     `json:"stripe_customer_id" db:"stripe_customer_id"`
	StripeSubscriptionID *string    `json:"stripe_subscription_id,omitempty" db:"stripe_subscription_id"`
	StripePriceID        *string    `json:"stripe_price_id,omitempty" db:"stripe_price_id"`
	Status               string     `json:"status" db:"status"` // inactive, active, trialing, past_due, canceled, unpaid
	Tier                 string     `json:"tier" db:"tier"`     // free, pro
	CurrentPeriodStart   *time.Time `json:"current_period_start,omitempty" db:"current_period_start"`
	CurrentPeriodEnd     *time.Time `json:"current_period_end,omitempty" db:"current_period_end"`
	CancelAtPeriodEnd    bool       `json:"cancel_at_period_end" db:"cancel_at_period_end"`
	CanceledAt           *time.Time `json:"canceled_at,omitempty" db:"canceled_at"`
	TrialStart           *time.Time `json:"trial_start,omitempty" db:"trial_start"`
	TrialEnd             *time.Time `json:"trial_end,omitempty" db:"trial_end"`
	GracePeriodEnd       *time.Time `json:"grace_period_end,omitempty" db:"grace_period_end"`
	CreatedAt            time.Time  `json:"created_at" db:"created_at"`
	UpdatedAt            time.Time  `json:"updated_at" db:"updated_at"`
}

// SubscriptionEvent represents an event in subscription lifecycle for audit logging
type SubscriptionEvent struct {
	ID             uuid.UUID  `json:"id" db:"id"`
	SubscriptionID *uuid.UUID `json:"subscription_id,omitempty" db:"subscription_id"`
	EventType      string     `json:"event_type" db:"event_type"`
	StripeEventID  *string    `json:"stripe_event_id,omitempty" db:"stripe_event_id"`
	Payload        string     `json:"payload" db:"payload"` // JSONB stored as string
	CreatedAt      time.Time  `json:"created_at" db:"created_at"`
<<<<<<< HEAD
=======
}

// WebhookRetryQueue represents a webhook event pending retry
type WebhookRetryQueue struct {
	ID            uuid.UUID  `json:"id" db:"id"`
	StripeEventID string     `json:"stripe_event_id" db:"stripe_event_id"`
	EventType     string     `json:"event_type" db:"event_type"`
	Payload       string     `json:"payload" db:"payload"` // JSONB stored as string
	RetryCount    int        `json:"retry_count" db:"retry_count"`
	MaxRetries    int        `json:"max_retries" db:"max_retries"`
	NextRetryAt   *time.Time `json:"next_retry_at,omitempty" db:"next_retry_at"`
	LastError     *string    `json:"last_error,omitempty" db:"last_error"`
	CreatedAt     time.Time  `json:"created_at" db:"created_at"`
	UpdatedAt     time.Time  `json:"updated_at" db:"updated_at"`
}

// WebhookDeadLetterQueue represents a permanently failed webhook event
type WebhookDeadLetterQueue struct {
	ID                uuid.UUID `json:"id" db:"id"`
	StripeEventID     string    `json:"stripe_event_id" db:"stripe_event_id"`
	EventType         string    `json:"event_type" db:"event_type"`
	Payload           string    `json:"payload" db:"payload"` // JSONB stored as string
	RetryCount        int       `json:"retry_count" db:"retry_count"`
	Error             string    `json:"error" db:"error"`
	OriginalTimestamp time.Time `json:"original_timestamp" db:"original_timestamp"`
	CreatedAt         time.Time `json:"created_at" db:"created_at"`
>>>>>>> d73beb70
}

// UserWithSubscription represents a user with their subscription information
type UserWithSubscription struct {
	User
	Subscription *Subscription `json:"subscription,omitempty"`
}

// CreateCheckoutSessionRequest represents a request to create a Stripe checkout session
type CreateCheckoutSessionRequest struct {
	PriceID    string  `json:"price_id" binding:"required"`
	CouponCode *string `json:"coupon_code,omitempty"`
}

// ChangeSubscriptionPlanRequest represents a request to change subscription plan
type ChangeSubscriptionPlanRequest struct {
	PriceID string `json:"price_id" binding:"required"`
}

// CreateCheckoutSessionResponse represents the response with checkout session URL
type CreateCheckoutSessionResponse struct {
	SessionID  string `json:"session_id"`
	SessionURL string `json:"session_url"`
}

// CreatePortalSessionResponse represents the response with portal session URL
type CreatePortalSessionResponse struct {
	PortalURL string `json:"portal_url"`
}

// PaymentFailure represents a failed payment attempt for a subscription
type PaymentFailure struct {
	ID                    uuid.UUID  `json:"id" db:"id"`
	SubscriptionID        uuid.UUID  `json:"subscription_id" db:"subscription_id"`
	StripeInvoiceID       string     `json:"stripe_invoice_id" db:"stripe_invoice_id"`
	StripePaymentIntentID *string    `json:"stripe_payment_intent_id,omitempty" db:"stripe_payment_intent_id"`
	AmountDue             int64      `json:"amount_due" db:"amount_due"` // Amount in cents
	Currency              string     `json:"currency" db:"currency"`
	AttemptCount          int        `json:"attempt_count" db:"attempt_count"`
	FailureReason         *string    `json:"failure_reason,omitempty" db:"failure_reason"`
	NextRetryAt           *time.Time `json:"next_retry_at,omitempty" db:"next_retry_at"`
	Resolved              bool       `json:"resolved" db:"resolved"`
	ResolvedAt            *time.Time `json:"resolved_at,omitempty" db:"resolved_at"`
	CreatedAt             time.Time  `json:"created_at" db:"created_at"`
	UpdatedAt             time.Time  `json:"updated_at" db:"updated_at"`
}

// DunningAttempt represents a communication attempt to a user about failed payment
type DunningAttempt struct {
	ID               uuid.UUID  `json:"id" db:"id"`
	PaymentFailureID uuid.UUID  `json:"payment_failure_id" db:"payment_failure_id"`
	UserID           uuid.UUID  `json:"user_id" db:"user_id"`
	AttemptNumber    int        `json:"attempt_number" db:"attempt_number"`
	NotificationType string     `json:"notification_type" db:"notification_type"` // payment_failed, payment_retry, grace_period_warning, subscription_downgraded
	EmailSent        bool       `json:"email_sent" db:"email_sent"`
	EmailSentAt      *time.Time `json:"email_sent_at,omitempty" db:"email_sent_at"`
	CreatedAt        time.Time  `json:"created_at" db:"created_at"`
}

// ContactMessage represents a contact form submission
type ContactMessage struct {
	ID        uuid.UUID  `json:"id" db:"id"`
	UserID    *uuid.UUID `json:"user_id,omitempty" db:"user_id"`       // Nullable for logged-out users
	Email     string     `json:"email" db:"email"`                     // Required for contact
	Category  string     `json:"category" db:"category"`               // abuse, account, billing, feedback
	Subject   string     `json:"subject" db:"subject"`                 // Brief subject line
	Message   string     `json:"message" db:"message"`                 // Full message content
	Status    string     `json:"status" db:"status"`                   // pending, reviewed, resolved
	IPAddress *string    `json:"ip_address,omitempty" db:"ip_address"` // For abuse prevention
	UserAgent *string    `json:"user_agent,omitempty" db:"user_agent"` // For abuse prevention
	CreatedAt time.Time  `json:"created_at" db:"created_at"`
	UpdatedAt time.Time  `json:"updated_at" db:"updated_at"`
}

// CreateContactMessageRequest represents the request to submit a contact form
type CreateContactMessageRequest struct {
	Email    string `json:"email" binding:"required,email,max=255"`
	Category string `json:"category" binding:"required,oneof=abuse account billing feedback"`
	Subject  string `json:"subject" binding:"required,min=3,max=200"`
	Message  string `json:"message" binding:"required,min=10,max=5000"`
}

// EmailNotificationLog represents an audit log for sent emails
type EmailNotificationLog struct {
	ID                uuid.UUID  `json:"id" db:"id"`
	UserID            uuid.UUID  `json:"user_id" db:"user_id"`
	NotificationID    *uuid.UUID `json:"notification_id,omitempty" db:"notification_id"`
	NotificationType  string     `json:"notification_type" db:"notification_type"`
	RecipientEmail    string     `json:"recipient_email" db:"recipient_email"`
	Subject           string     `json:"subject" db:"subject"`
	Status            string     `json:"status" db:"status"` // pending, sent, failed, bounced
	ProviderMessageID *string    `json:"provider_message_id,omitempty" db:"provider_message_id"`
	ErrorMessage      *string    `json:"error_message,omitempty" db:"error_message"`
	SentAt            *time.Time `json:"sent_at,omitempty" db:"sent_at"`
	CreatedAt         time.Time  `json:"created_at" db:"created_at"`
	UpdatedAt         time.Time  `json:"updated_at" db:"updated_at"`
}

// EmailUnsubscribeToken represents an unsubscribe token
type EmailUnsubscribeToken struct {
	ID               uuid.UUID  `json:"id" db:"id"`
	UserID           uuid.UUID  `json:"user_id" db:"user_id"`
	Token            string     `json:"token" db:"token"`
	NotificationType *string    `json:"notification_type,omitempty" db:"notification_type"` // null means all
	CreatedAt        time.Time  `json:"created_at" db:"created_at"`
	ExpiresAt        time.Time  `json:"expires_at" db:"expires_at"`
	UsedAt           *time.Time `json:"used_at,omitempty" db:"used_at"`
}

// EmailRateLimit represents rate limiting for email notifications
type EmailRateLimit struct {
	ID          uuid.UUID `json:"id" db:"id"`
	UserID      uuid.UUID `json:"user_id" db:"user_id"`
	WindowStart time.Time `json:"window_start" db:"window_start"`
	EmailCount  int       `json:"email_count" db:"email_count"`
	CreatedAt   time.Time `json:"created_at" db:"created_at"`
	UpdatedAt   time.Time `json:"updated_at" db:"updated_at"`
}

// Email notification log status constants
const (
	EmailStatusPending = "pending"
	EmailStatusSent    = "sent"
	EmailStatusFailed  = "failed"
	EmailStatusBounced = "bounced"
)

// RegisterDeviceTokenRequest represents the request to register a device token
type RegisterDeviceTokenRequest struct {
	DeviceToken    string `json:"device_token" binding:"required"`
	DevicePlatform string `json:"device_platform" binding:"required,oneof=ios android web"`
}

// UnregisterDeviceTokenRequest represents the request to unregister a device token
type UnregisterDeviceTokenRequest struct {
	DeviceToken string `json:"device_token" binding:"required"`
}<|MERGE_RESOLUTION|>--- conflicted
+++ resolved
@@ -710,8 +710,6 @@
 	StripeEventID  *string    `json:"stripe_event_id,omitempty" db:"stripe_event_id"`
 	Payload        string     `json:"payload" db:"payload"` // JSONB stored as string
 	CreatedAt      time.Time  `json:"created_at" db:"created_at"`
-<<<<<<< HEAD
-=======
 }
 
 // WebhookRetryQueue represents a webhook event pending retry
@@ -738,7 +736,6 @@
 	Error             string    `json:"error" db:"error"`
 	OriginalTimestamp time.Time `json:"original_timestamp" db:"original_timestamp"`
 	CreatedAt         time.Time `json:"created_at" db:"created_at"`
->>>>>>> d73beb70
 }
 
 // UserWithSubscription represents a user with their subscription information
