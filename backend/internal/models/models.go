package models

import (
	"time"

	"github.com/google/uuid"
)

// User represents a user in the system
type User struct {
	ID                    uuid.UUID  `json:"id" db:"id"`
	TwitchID              string     `json:"twitch_id" db:"twitch_id"`
	Username              string     `json:"username" db:"username"`
	DisplayName           string     `json:"display_name" db:"display_name"`
	Email                 *string    `json:"email,omitempty" db:"email"`
	AvatarURL             *string    `json:"avatar_url,omitempty" db:"avatar_url"`
	Bio                   *string    `json:"bio,omitempty" db:"bio"`
	SocialLinks           *string    `json:"social_links,omitempty" db:"social_links"` // JSONB stored as string
	KarmaPoints           int        `json:"karma_points" db:"karma_points"`
	TrustScore            int        `json:"trust_score" db:"trust_score"`
	TrustScoreUpdatedAt   *time.Time `json:"trust_score_updated_at,omitempty" db:"trust_score_updated_at"`
	Role                  string     `json:"role" db:"role"`
	AccountType           string     `json:"account_type" db:"account_type"`
	AccountTypeUpdatedAt  *time.Time `json:"account_type_updated_at,omitempty" db:"account_type_updated_at"`
	IsBanned              bool       `json:"is_banned" db:"is_banned"`
	DeviceToken           *string    `json:"device_token,omitempty" db:"device_token"`
	DevicePlatform        *string    `json:"device_platform,omitempty" db:"device_platform"`
	FollowerCount         int        `json:"follower_count" db:"follower_count"`
	FollowingCount        int        `json:"following_count" db:"following_count"`
	CreatedAt             time.Time  `json:"created_at" db:"created_at"`
	UpdatedAt             time.Time  `json:"updated_at" db:"updated_at"`
	LastLoginAt           *time.Time `json:"last_login_at,omitempty" db:"last_login_at"`
}

// UserSettings represents user privacy and other settings
type UserSettings struct {
	UserID            uuid.UUID `json:"user_id" db:"user_id"`
	ProfileVisibility string    `json:"profile_visibility" db:"profile_visibility"` // public, private, followers
	ShowKarmaPublicly bool      `json:"show_karma_publicly" db:"show_karma_publicly"`
	CreatedAt         time.Time `json:"created_at" db:"created_at"`
	UpdatedAt         time.Time `json:"updated_at" db:"updated_at"`
}

// AccountDeletion represents a pending account deletion request
type AccountDeletion struct {
	ID           uuid.UUID  `json:"id" db:"id"`
	UserID       uuid.UUID  `json:"user_id" db:"user_id"`
	RequestedAt  time.Time  `json:"requested_at" db:"requested_at"`
	ScheduledFor time.Time  `json:"scheduled_for" db:"scheduled_for"`
	Reason       *string    `json:"reason,omitempty" db:"reason"`
	IsCancelled  bool       `json:"is_cancelled" db:"is_cancelled"`
	CancelledAt  *time.Time `json:"cancelled_at,omitempty" db:"cancelled_at"`
	CompletedAt  *time.Time `json:"completed_at,omitempty" db:"completed_at"`
}

// UpdateProfileRequest represents the request to update user profile
type UpdateProfileRequest struct {
	DisplayName string  `json:"display_name" binding:"required,min=1,max=100"`
	Bio         *string `json:"bio" binding:"omitempty,max=500"`
}

// UpdateUserSettingsRequest represents the request to update user settings
type UpdateUserSettingsRequest struct {
	ProfileVisibility *string `json:"profile_visibility,omitempty" binding:"omitempty,oneof=public private followers"`
	ShowKarmaPublicly *bool   `json:"show_karma_publicly,omitempty"`
}

// DeleteAccountRequest represents the request to delete an account
type DeleteAccountRequest struct {
	Reason       *string `json:"reason,omitempty" binding:"omitempty,max=1000"`
	Confirmation string  `json:"confirmation" binding:"required,eq=DELETE MY ACCOUNT"`
}

// Clip represents a Twitch clip
type Clip struct {
	ID                   uuid.UUID  `json:"id" db:"id"`
	TwitchClipID         string     `json:"twitch_clip_id" db:"twitch_clip_id"`
	TwitchClipURL        string     `json:"twitch_clip_url" db:"twitch_clip_url"`
	EmbedURL             string     `json:"embed_url" db:"embed_url"`
	Title                string     `json:"title" db:"title"`
	CreatorName          string     `json:"creator_name" db:"creator_name"`
	CreatorID            *string    `json:"creator_id,omitempty" db:"creator_id"`
	BroadcasterName      string     `json:"broadcaster_name" db:"broadcaster_name"`
	BroadcasterID        *string    `json:"broadcaster_id,omitempty" db:"broadcaster_id"`
	GameID               *string    `json:"game_id,omitempty" db:"game_id"`
	GameName             *string    `json:"game_name,omitempty" db:"game_name"`
	Language             *string    `json:"language,omitempty" db:"language"`
	ThumbnailURL         *string    `json:"thumbnail_url,omitempty" db:"thumbnail_url"`
	Duration             *float64   `json:"duration,omitempty" db:"duration"`
	ViewCount            int        `json:"view_count" db:"view_count"`
	CreatedAt            time.Time  `json:"created_at" db:"created_at"`
	ImportedAt           time.Time  `json:"imported_at" db:"imported_at"`
	VoteScore            int        `json:"vote_score" db:"vote_score"`
	CommentCount         int        `json:"comment_count" db:"comment_count"`
	FavoriteCount        int        `json:"favorite_count" db:"favorite_count"`
	IsFeatured           bool       `json:"is_featured" db:"is_featured"`
	IsNSFW               bool       `json:"is_nsfw" db:"is_nsfw"`
	IsRemoved            bool       `json:"is_removed" db:"is_removed"`
	RemovedReason        *string    `json:"removed_reason,omitempty" db:"removed_reason"`
	IsHidden             bool       `json:"is_hidden" db:"is_hidden"`
	Embedding            []float32  `json:"embedding,omitempty" db:"embedding"`
	EmbeddingGeneratedAt *time.Time `json:"embedding_generated_at,omitempty" db:"embedding_generated_at"`
	EmbeddingModel       *string    `json:"embedding_model,omitempty" db:"embedding_model"`
	SubmittedByUserID    *uuid.UUID `json:"submitted_by_user_id,omitempty" db:"submitted_by_user_id"`
	SubmittedAt          *time.Time `json:"submitted_at,omitempty" db:"submitted_at"`
}

// Vote represents a user's vote on a clip
type Vote struct {
	ID        uuid.UUID `json:"id" db:"id"`
	UserID    uuid.UUID `json:"user_id" db:"user_id"`
	ClipID    uuid.UUID `json:"clip_id" db:"clip_id"`
	VoteType  int16     `json:"vote_type" db:"vote_type"` // 1 for upvote, -1 for downvote
	CreatedAt time.Time `json:"created_at" db:"created_at"`
}

// Comment represents a user comment on a clip
type Comment struct {
	ID              uuid.UUID  `json:"id" db:"id"`
	ClipID          uuid.UUID  `json:"clip_id" db:"clip_id"`
	UserID          uuid.UUID  `json:"user_id" db:"user_id"`
	ParentCommentID *uuid.UUID `json:"parent_comment_id,omitempty" db:"parent_comment_id"`
	Content         string     `json:"content" db:"content"`
	VoteScore       int        `json:"vote_score" db:"vote_score"`
	IsEdited        bool       `json:"is_edited" db:"is_edited"`
	IsRemoved       bool       `json:"is_removed" db:"is_removed"`
	RemovedReason   *string    `json:"removed_reason,omitempty" db:"removed_reason"`
	CreatedAt       time.Time  `json:"created_at" db:"created_at"`
	UpdatedAt       time.Time  `json:"updated_at" db:"updated_at"`
}

// CommentVote represents a user's vote on a comment
type CommentVote struct {
	ID        uuid.UUID `json:"id" db:"id"`
	UserID    uuid.UUID `json:"user_id" db:"user_id"`
	CommentID uuid.UUID `json:"comment_id" db:"comment_id"`
	VoteType  int16     `json:"vote_type" db:"vote_type"` // 1 for upvote, -1 for downvote
	CreatedAt time.Time `json:"created_at" db:"created_at"`
}

// Favorite represents a user's favorite clip
type Favorite struct {
	ID        uuid.UUID `json:"id" db:"id"`
	UserID    uuid.UUID `json:"user_id" db:"user_id"`
	ClipID    uuid.UUID `json:"clip_id" db:"clip_id"`
	CreatedAt time.Time `json:"created_at" db:"created_at"`
}

// Tag represents a categorization tag
type Tag struct {
	ID          uuid.UUID `json:"id" db:"id"`
	Name        string    `json:"name" db:"name"`
	Slug        string    `json:"slug" db:"slug"`
	Description *string   `json:"description,omitempty" db:"description"`
	Color       *string   `json:"color,omitempty" db:"color"`
	UsageCount  int       `json:"usage_count" db:"usage_count"`
	CreatedAt   time.Time `json:"created_at" db:"created_at"`
}

// ClipTag represents the many-to-many relationship between clips and tags
type ClipTag struct {
	ClipID    uuid.UUID `json:"clip_id" db:"clip_id"`
	TagID     uuid.UUID `json:"tag_id" db:"tag_id"`
	CreatedAt time.Time `json:"created_at" db:"created_at"`
}

// Report represents a user report for moderation
type Report struct {
	ID             uuid.UUID  `json:"id" db:"id"`
	ReporterID     uuid.UUID  `json:"reporter_id" db:"reporter_id"`
	ReportableType string     `json:"reportable_type" db:"reportable_type"` // 'clip', 'comment', 'user'
	ReportableID   uuid.UUID  `json:"reportable_id" db:"reportable_id"`
	Reason         string     `json:"reason" db:"reason"`
	Description    *string    `json:"description,omitempty" db:"description"`
	Status         string     `json:"status" db:"status"` // pending, reviewed, actioned, dismissed
	ReviewedBy     *uuid.UUID `json:"reviewed_by,omitempty" db:"reviewed_by"`
	ReviewedAt     *time.Time `json:"reviewed_at,omitempty" db:"reviewed_at"`
	CreatedAt      time.Time  `json:"created_at" db:"created_at"`
}

// ClipWithHotScore represents a clip with calculated hot score
type ClipWithHotScore struct {
	Clip
	HotScore float64 `json:"hot_score" db:"hot_score"`
}

// ClipSubmitterInfo represents basic info about the user who submitted a clip
type ClipSubmitterInfo struct {
	ID          uuid.UUID `json:"id"`
	Username    string    `json:"username"`
	DisplayName string    `json:"display_name"`
	AvatarURL   *string   `json:"avatar_url,omitempty"`
}

// ClipWithSubmitter represents a clip with submitter information
type ClipWithSubmitter struct {
	Clip
	SubmittedBy *ClipSubmitterInfo `json:"submitted_by,omitempty"`
}

// SearchRequest represents a search query request
type SearchRequest struct {
	Query     string   `json:"query" form:"q"`
	Type      string   `json:"type" form:"type"` // clips, creators, games, tags, all
	Sort      string   `json:"sort" form:"sort"` // relevance (default), recent, popular
	GameID    *string  `json:"game_id" form:"game_id"`
	CreatorID *string  `json:"creator_id" form:"creator_id"`
	Language  *string  `json:"language" form:"language"`
	Tags      []string `json:"tags" form:"tags"`
	MinVotes  *int     `json:"min_votes" form:"min_votes"`
	DateFrom  *string  `json:"date_from" form:"date_from"`
	DateTo    *string  `json:"date_to" form:"date_to"`
	Page      int      `json:"page" form:"page"`
	Limit     int      `json:"limit" form:"limit"`
}

// SearchResponse represents search results
type SearchResponse struct {
	Query   string              `json:"query"`
	Results SearchResultsByType `json:"results"`
	Counts  SearchCounts        `json:"counts"`
	Facets  SearchFacets        `json:"facets,omitempty"`
	Meta    SearchMeta          `json:"meta"`
}

// SearchResultsByType groups results by type
type SearchResultsByType struct {
	Clips    []Clip             `json:"clips,omitempty"`
	Creators []User             `json:"creators,omitempty"`
	Games    []GameSearchResult `json:"games,omitempty"`
	Tags     []Tag              `json:"tags,omitempty"`
}

// SearchCounts holds counts for each result type
type SearchCounts struct {
	Clips    int `json:"clips"`
	Creators int `json:"creators"`
	Games    int `json:"games"`
	Tags     int `json:"tags"`
}

// SearchMeta holds pagination and other metadata
type SearchMeta struct {
	Page       int `json:"page"`
	Limit      int `json:"limit"`
	TotalItems int `json:"total_items"`
	TotalPages int `json:"total_pages"`
}

// SearchFacets holds aggregated facet data for filtering
type SearchFacets struct {
	Languages []FacetBucket  `json:"languages,omitempty"`
	Games     []FacetBucket  `json:"games,omitempty"`
	Tags      []FacetBucket  `json:"tags,omitempty"`
	DateRange DateRangeFacet `json:"date_range,omitempty"`
}

// FacetBucket represents a single facet value with its count
type FacetBucket struct {
	Key   string `json:"key"`
	Label string `json:"label,omitempty"` // Human-readable label
	Count int    `json:"count"`
}

// DateRangeFacet represents date range distribution
type DateRangeFacet struct {
	LastHour  int `json:"last_hour"`
	LastDay   int `json:"last_day"`
	LastWeek  int `json:"last_week"`
	LastMonth int `json:"last_month"`
	Older     int `json:"older"`
}

<<<<<<< HEAD
// Game represents a game (aggregated from clips) for search results
type Game struct {
=======
// GameSearchResult represents a game in search results (aggregated from clips)
type GameSearchResult struct {
>>>>>>> 86aec106
	ID        string `json:"id" db:"game_id"`
	Name      string `json:"name" db:"game_name"`
	ClipCount int    `json:"clip_count" db:"clip_count"`
}

// SearchSuggestion represents an autocomplete suggestion
type SearchSuggestion struct {
	Text string `json:"text"`
	Type string `json:"type"` // query, game, creator, tag
}

// SearchQuery tracks a search query for analytics
type SearchQuery struct {
	ID                uuid.UUID  `json:"id" db:"id"`
	UserID            *uuid.UUID `json:"user_id,omitempty" db:"user_id"`
	Query             string     `json:"query" db:"query"`
	Filters           *string    `json:"filters,omitempty" db:"filters"`
	ResultCount       int        `json:"result_count" db:"result_count"`
	ClickedResultID   *uuid.UUID `json:"clicked_result_id,omitempty" db:"clicked_result_id"`
	ClickedResultType *string    `json:"clicked_result_type,omitempty" db:"clicked_result_type"`
	CreatedAt         time.Time  `json:"created_at" db:"created_at"`
}

// ClipScore represents the relevance score for a clip in search results
type ClipScore struct {
	ClipID          uuid.UUID `json:"clip_id"`
	SimilarityScore float64   `json:"similarity_score"` // 0-1, higher is better
	SimilarityRank  int       `json:"similarity_rank"`  // 1-based ranking
}

// SearchResponseWithScores extends SearchResponse with similarity scores
type SearchResponseWithScores struct {
	SearchResponse
	Scores []ClipScore `json:"scores,omitempty"`
}

// ClipSubmission represents a user-submitted clip pending moderation
type ClipSubmission struct {
	ID                      uuid.UUID  `json:"id" db:"id"`
	UserID                  uuid.UUID  `json:"user_id" db:"user_id"`
	TwitchClipID            string     `json:"twitch_clip_id" db:"twitch_clip_id"`
	TwitchClipURL           string     `json:"twitch_clip_url" db:"twitch_clip_url"`
	Title                   *string    `json:"title,omitempty" db:"title"`
	CustomTitle             *string    `json:"custom_title,omitempty" db:"custom_title"`
	BroadcasterNameOverride *string    `json:"broadcaster_name_override,omitempty" db:"broadcaster_name_override"`
	Tags                    []string   `json:"tags,omitempty" db:"tags"`
	IsNSFW                  bool       `json:"is_nsfw" db:"is_nsfw"`
	SubmissionReason        *string    `json:"submission_reason,omitempty" db:"submission_reason"`
	Status                  string     `json:"status" db:"status"` // pending, approved, rejected
	RejectionReason         *string    `json:"rejection_reason,omitempty" db:"rejection_reason"`
	ReviewedBy              *uuid.UUID `json:"reviewed_by,omitempty" db:"reviewed_by"`
	ReviewedAt              *time.Time `json:"reviewed_at,omitempty" db:"reviewed_at"`
	CreatedAt               time.Time  `json:"created_at" db:"created_at"`
	UpdatedAt               time.Time  `json:"updated_at" db:"updated_at"`
	// Metadata from Twitch
	CreatorName     *string  `json:"creator_name,omitempty" db:"creator_name"`
	CreatorID       *string  `json:"creator_id,omitempty" db:"creator_id"`
	BroadcasterName *string  `json:"broadcaster_name,omitempty" db:"broadcaster_name"`
	BroadcasterID   *string  `json:"broadcaster_id,omitempty" db:"broadcaster_id"`
	GameID          *string  `json:"game_id,omitempty" db:"game_id"`
	GameName        *string  `json:"game_name,omitempty" db:"game_name"`
	ThumbnailURL    *string  `json:"thumbnail_url,omitempty" db:"thumbnail_url"`
	Duration        *float64 `json:"duration,omitempty" db:"duration"`
	ViewCount       int      `json:"view_count" db:"view_count"`
}

// ClipSubmissionWithUser includes user information
type ClipSubmissionWithUser struct {
	ClipSubmission
	User *User `json:"user,omitempty"`
}

// SubmissionStats represents submission statistics for a user
type SubmissionStats struct {
	UserID        uuid.UUID `json:"user_id" db:"user_id"`
	TotalCount    int       `json:"total_submissions" db:"total_submissions"`
	ApprovedCount int       `json:"approved_count" db:"approved_count"`
	RejectedCount int       `json:"rejected_count" db:"rejected_count"`
	PendingCount  int       `json:"pending_count" db:"pending_count"`
	ApprovalRate  float64   `json:"approval_rate" db:"approval_rate"`
}

// ModerationAuditLog represents an audit log entry for moderation actions
type ModerationAuditLog struct {
	ID          uuid.UUID              `json:"id" db:"id"`
	Action      string                 `json:"action" db:"action"`           // approve, reject, bulk_approve, bulk_reject
	EntityType  string                 `json:"entity_type" db:"entity_type"` // clip_submission, clip, comment, user
	EntityID    uuid.UUID              `json:"entity_id" db:"entity_id"`
	ModeratorID uuid.UUID              `json:"moderator_id" db:"moderator_id"`
	Reason      *string                `json:"reason,omitempty" db:"reason"`
	Metadata    map[string]interface{} `json:"metadata,omitempty" db:"metadata"`
	CreatedAt   time.Time              `json:"created_at" db:"created_at"`
}

// ModerationAuditLogWithUser includes moderator information
type ModerationAuditLogWithUser struct {
	ModerationAuditLog
	Moderator *User `json:"moderator,omitempty"`
}

// RejectionReason constants for common rejection reasons
const (
	RejectionReasonLowQuality         = "Low quality clip"
	RejectionReasonDuplicate          = "Duplicate content"
	RejectionReasonInappropriate      = "Inappropriate content"
	RejectionReasonOffTopic           = "Off-topic or irrelevant"
	RejectionReasonPoorTitle          = "Poor or misleading title"
	RejectionReasonTooShort           = "Clip too short"
	RejectionReasonTooLong            = "Clip too long"
	RejectionReasonSpam               = "Spam or promotional content"
	RejectionReasonViolatesGuidelines = "Violates community guidelines"
	RejectionReasonOther              = "Other (see notes)"
)

// GetRejectionReasonTemplates returns a list of common rejection reason templates
func GetRejectionReasonTemplates() []string {
	return []string{
		RejectionReasonLowQuality,
		RejectionReasonDuplicate,
		RejectionReasonInappropriate,
		RejectionReasonOffTopic,
		RejectionReasonPoorTitle,
		RejectionReasonTooShort,
		RejectionReasonTooLong,
		RejectionReasonSpam,
		RejectionReasonViolatesGuidelines,
		RejectionReasonOther,
	}
}

// UserBadge represents a badge awarded to a user
type UserBadge struct {
	ID        uuid.UUID  `json:"id" db:"id"`
	UserID    uuid.UUID  `json:"user_id" db:"user_id"`
	BadgeID   string     `json:"badge_id" db:"badge_id"`
	AwardedAt time.Time  `json:"awarded_at" db:"awarded_at"`
	AwardedBy *uuid.UUID `json:"awarded_by,omitempty" db:"awarded_by"`
}

// KarmaHistory represents a karma change event
type KarmaHistory struct {
	ID        uuid.UUID  `json:"id" db:"id"`
	UserID    uuid.UUID  `json:"user_id" db:"user_id"`
	Amount    int        `json:"amount" db:"amount"`
	Source    string     `json:"source" db:"source"`
	SourceID  *uuid.UUID `json:"source_id,omitempty" db:"source_id"`
	CreatedAt time.Time  `json:"created_at" db:"created_at"`
}

// UserStats represents user statistics for reputation
type UserStats struct {
	UserID           uuid.UUID  `json:"user_id" db:"user_id"`
	TrustScore       int        `json:"trust_score" db:"trust_score"`
	EngagementScore  int        `json:"engagement_score" db:"engagement_score"`
	TotalComments    int        `json:"total_comments" db:"total_comments"`
	TotalVotesCast   int        `json:"total_votes_cast" db:"total_votes_cast"`
	TotalClipsSubmit int        `json:"total_clips_submitted" db:"total_clips_submitted"`
	CorrectReports   int        `json:"correct_reports" db:"correct_reports"`
	IncorrectReports int        `json:"incorrect_reports" db:"incorrect_reports"`
	DaysActive       int        `json:"days_active" db:"days_active"`
	LastActiveDate   *time.Time `json:"last_active_date,omitempty" db:"last_active_date"`
	UpdatedAt        time.Time  `json:"updated_at" db:"updated_at"`
}

// Badge represents a badge definition
type Badge struct {
	ID          string `json:"id"`
	Name        string `json:"name"`
	Description string `json:"description"`
	Icon        string `json:"icon"`
	Category    string `json:"category"` // achievement, staff, supporter, special
	Requirement string `json:"requirement,omitempty"`
}

// UserReputation represents complete reputation info for a user
type UserReputation struct {
	UserID          uuid.UUID   `json:"user_id"`
	Username        string      `json:"username"`
	DisplayName     string      `json:"display_name"`
	AvatarURL       *string     `json:"avatar_url,omitempty"`
	KarmaPoints     int         `json:"karma_points"`
	Rank            string      `json:"rank"`
	TrustScore      int         `json:"trust_score"`
	EngagementScore int         `json:"engagement_score"`
	Badges          []UserBadge `json:"badges"`
	Stats           *UserStats  `json:"stats,omitempty"`
	CreatedAt       time.Time   `json:"created_at"`
}

// KarmaBreakdown represents karma sources breakdown
type KarmaBreakdown struct {
	ClipKarma    int `json:"clip_karma"`
	CommentKarma int `json:"comment_karma"`
	TotalKarma   int `json:"total_karma"`
}

// LeaderboardEntry represents a user entry in leaderboard
type LeaderboardEntry struct {
	Rank             int       `json:"rank"`
	UserID           uuid.UUID `json:"user_id" db:"id"`
	Username         string    `json:"username" db:"username"`
	DisplayName      string    `json:"display_name" db:"display_name"`
	AvatarURL        *string   `json:"avatar_url,omitempty" db:"avatar_url"`
	Score            int       `json:"score"` // Karma or engagement score
	UserRank         string    `json:"user_rank" db:"rank"`
	AccountAge       string    `json:"account_age,omitempty"`
	TotalComments    *int      `json:"total_comments,omitempty" db:"total_comments"`
	TotalVotesCast   *int      `json:"total_votes_cast,omitempty" db:"total_votes_cast"`
	TotalClipsSubmit *int      `json:"total_clips_submitted,omitempty" db:"total_clips_submitted"`
}

// Notification represents a notification for a user
type Notification struct {
	ID                uuid.UUID  `json:"id" db:"id"`
	UserID            uuid.UUID  `json:"user_id" db:"user_id"`
	Type              string     `json:"type" db:"type"`
	Title             string     `json:"title" db:"title"`
	Message           string     `json:"message" db:"message"`
	Link              *string    `json:"link,omitempty" db:"link"`
	IsRead            bool       `json:"is_read" db:"is_read"`
	CreatedAt         time.Time  `json:"created_at" db:"created_at"`
	ExpiresAt         *time.Time `json:"expires_at,omitempty" db:"expires_at"`
	SourceUserID      *uuid.UUID `json:"source_user_id,omitempty" db:"source_user_id"`
	SourceContentID   *uuid.UUID `json:"source_content_id,omitempty" db:"source_content_id"`
	SourceContentType *string    `json:"source_content_type,omitempty" db:"source_content_type"`
}

// NotificationWithSource includes source user information
type NotificationWithSource struct {
	Notification
	SourceUsername    *string `json:"source_username,omitempty" db:"source_username"`
	SourceDisplayName *string `json:"source_display_name,omitempty" db:"source_display_name"`
	SourceAvatarURL   *string `json:"source_avatar_url,omitempty" db:"source_avatar_url"`
}

// NotificationPreferences represents user's notification settings
type NotificationPreferences struct {
	UserID       uuid.UUID `json:"user_id" db:"user_id"`
	InAppEnabled bool      `json:"in_app_enabled" db:"in_app_enabled"`
	EmailEnabled bool      `json:"email_enabled" db:"email_enabled"`
	EmailDigest  string    `json:"email_digest" db:"email_digest"` // immediate, daily, weekly, never

	// Account & Security
	NotifyLoginNewDevice  bool `json:"notify_login_new_device" db:"notify_login_new_device"`
	NotifyFailedLogin     bool `json:"notify_failed_login" db:"notify_failed_login"`
	NotifyPasswordChanged bool `json:"notify_password_changed" db:"notify_password_changed"`
	NotifyEmailChanged    bool `json:"notify_email_changed" db:"notify_email_changed"`

	// Content notifications
	NotifyReplies              bool `json:"notify_replies" db:"notify_replies"`
	NotifyMentions             bool `json:"notify_mentions" db:"notify_mentions"`
	NotifySubmissionApproved   bool `json:"notify_submission_approved" db:"notify_submission_approved"`
	NotifySubmissionRejected   bool `json:"notify_submission_rejected" db:"notify_submission_rejected"`
	NotifyContentTrending      bool `json:"notify_content_trending" db:"notify_content_trending"`
	NotifyContentFlagged       bool `json:"notify_content_flagged" db:"notify_content_flagged"`
	NotifyVotes                bool `json:"notify_votes" db:"notify_votes"`
	NotifyFavoritedClipComment bool `json:"notify_favorited_clip_comment" db:"notify_favorited_clip_comment"`

	// Community notifications
	NotifyModeratorMessage bool `json:"notify_moderator_message" db:"notify_moderator_message"`
	NotifyUserFollowed     bool `json:"notify_user_followed" db:"notify_user_followed"`
	NotifyCommentOnContent bool `json:"notify_comment_on_content" db:"notify_comment_on_content"`
	NotifyDiscussionReply  bool `json:"notify_discussion_reply" db:"notify_discussion_reply"`
	NotifyBadges           bool `json:"notify_badges" db:"notify_badges"`
	NotifyRankUp           bool `json:"notify_rank_up" db:"notify_rank_up"`
	NotifyModeration       bool `json:"notify_moderation" db:"notify_moderation"`

	// Creator-specific notification preferences
	NotifyClipApproved  bool `json:"notify_clip_approved" db:"notify_clip_approved"`
	NotifyClipRejected  bool `json:"notify_clip_rejected" db:"notify_clip_rejected"`
	NotifyClipComments  bool `json:"notify_clip_comments" db:"notify_clip_comments"`
	NotifyClipThreshold bool `json:"notify_clip_threshold" db:"notify_clip_threshold"`

	// Global preferences
	NotifyMarketing             bool `json:"notify_marketing" db:"notify_marketing"`
	NotifyPolicyUpdates         bool `json:"notify_policy_updates" db:"notify_policy_updates"`
	NotifyPlatformAnnouncements bool `json:"notify_platform_announcements" db:"notify_platform_announcements"`

	UpdatedAt time.Time `json:"updated_at" db:"updated_at"`
}

// Notification types constants
const (
	NotificationTypeReply                = "reply"
	NotificationTypeMention              = "mention"
	NotificationTypeVoteMilestone        = "vote_milestone"
	NotificationTypeBadgeEarned          = "badge_earned"
	NotificationTypeRankUp               = "rank_up"
	NotificationTypeFavoritedClipComment = "favorited_clip_comment"
	NotificationTypeContentRemoved       = "content_removed"
	NotificationTypeWarning              = "warning"
	NotificationTypeBan                  = "ban"
	NotificationTypeAppealDecision       = "appeal_decision"
	NotificationTypeSubmissionApproved   = "submission_approved"
	NotificationTypeSubmissionRejected   = "submission_rejected"
	NotificationTypeNewReport            = "new_report"
	NotificationTypePendingSubmissions   = "pending_submissions"
	NotificationTypeSystemAlert          = "system_alert"
	// Dunning notification types
	NotificationTypePaymentFailed          = "payment_failed"
	NotificationTypePaymentRetry           = "payment_retry"
	NotificationTypeGracePeriodWarning     = "grace_period_warning"
	NotificationTypeSubscriptionDowngraded = "subscription_downgraded"
	// Invoice notification types
	NotificationTypeInvoiceFinalized = "invoice_finalized"
	// Export notification types
	NotificationTypeExportCompleted = "export_completed"
	// Creator clip notification types
	NotificationTypeClipComment       = "clip_comment"
	NotificationTypeClipViewThreshold = "clip_view_threshold"
	NotificationTypeClipVoteThreshold = "clip_vote_threshold"
	// Account & Security notification types
	NotificationTypeLoginNewDevice  = "login_new_device"
	NotificationTypeFailedLogin     = "failed_login"
	NotificationTypePasswordChanged = "password_changed"
	NotificationTypeEmailChanged    = "email_changed"
	// Content notification types (additional)
	NotificationTypeContentTrending = "content_trending"
	NotificationTypeContentFlagged  = "content_flagged"
	// Community notification types (additional)
	NotificationTypeModeratorMessage = "moderator_message"
	NotificationTypeUserFollowed     = "user_followed"
	NotificationTypeCommentOnContent = "comment_on_content"
	NotificationTypeDiscussionReply  = "discussion_reply"
	// Global/Marketing notification types
	NotificationTypeMarketing            = "marketing"
	NotificationTypePolicyUpdate         = "policy_update"
	NotificationTypePlatformAnnouncement = "platform_announcement"
)

// AnalyticsEvent represents a tracked event for analytics
type AnalyticsEvent struct {
	ID        uuid.UUID  `json:"id" db:"id"`
	EventType string     `json:"event_type" db:"event_type"`
	UserID    *uuid.UUID `json:"user_id,omitempty" db:"user_id"`
	ClipID    *uuid.UUID `json:"clip_id,omitempty" db:"clip_id"`
	Metadata  *string    `json:"metadata,omitempty" db:"metadata"` // JSON string
	IPAddress *string    `json:"ip_address,omitempty" db:"ip_address"`
	UserAgent *string    `json:"user_agent,omitempty" db:"user_agent"`
	Referrer  *string    `json:"referrer,omitempty" db:"referrer"`
	CreatedAt time.Time  `json:"created_at" db:"created_at"`
}

// DailyAnalytics represents pre-aggregated daily metrics
type DailyAnalytics struct {
	ID         uuid.UUID `json:"id" db:"id"`
	Date       time.Time `json:"date" db:"date"`
	MetricType string    `json:"metric_type" db:"metric_type"`
	EntityType *string   `json:"entity_type,omitempty" db:"entity_type"`
	EntityID   *string   `json:"entity_id,omitempty" db:"entity_id"`
	Value      int64     `json:"value" db:"value"`
	Metadata   *string   `json:"metadata,omitempty" db:"metadata"` // JSON string
	CreatedAt  time.Time `json:"created_at" db:"created_at"`
	UpdatedAt  time.Time `json:"updated_at" db:"updated_at"`
}

// ClipAnalytics represents analytics for a specific clip
type ClipAnalytics struct {
	ClipID              uuid.UUID  `json:"clip_id" db:"clip_id"`
	TotalViews          int64      `json:"total_views" db:"total_views"`
	UniqueViewers       int64      `json:"unique_viewers" db:"unique_viewers"`
	AvgViewDuration     *float64   `json:"avg_view_duration,omitempty" db:"avg_view_duration"`
	TotalShares         int64      `json:"total_shares" db:"total_shares"`
	PeakConcurrentViews int        `json:"peak_concurrent_viewers" db:"peak_concurrent_viewers"`
	RetentionRate       *float64   `json:"retention_rate,omitempty" db:"retention_rate"`
	FirstViewedAt       *time.Time `json:"first_viewed_at,omitempty" db:"first_viewed_at"`
	LastViewedAt        *time.Time `json:"last_viewed_at,omitempty" db:"last_viewed_at"`
	UpdatedAt           time.Time  `json:"updated_at" db:"updated_at"`
}

// CreatorAnalytics represents analytics for a content creator
type CreatorAnalytics struct {
	CreatorName       string    `json:"creator_name" db:"creator_name"`
	CreatorID         *string   `json:"creator_id,omitempty" db:"creator_id"`
	TotalClips        int       `json:"total_clips" db:"total_clips"`
	TotalViews        int64     `json:"total_views" db:"total_views"`
	TotalUpvotes      int64     `json:"total_upvotes" db:"total_upvotes"`
	TotalDownvotes    int64     `json:"total_downvotes" db:"total_downvotes"`
	TotalComments     int64     `json:"total_comments" db:"total_comments"`
	TotalFavorites    int64     `json:"total_favorites" db:"total_favorites"`
	AvgEngagementRate *float64  `json:"avg_engagement_rate,omitempty" db:"avg_engagement_rate"`
	FollowerCount     int       `json:"follower_count" db:"follower_count"`
	UpdatedAt         time.Time `json:"updated_at" db:"updated_at"`
}

// UserAnalytics represents personal statistics for a user
type UserAnalytics struct {
	UserID            uuid.UUID  `json:"user_id" db:"user_id"`
	ClipsUpvoted      int        `json:"clips_upvoted" db:"clips_upvoted"`
	ClipsDownvoted    int        `json:"clips_downvoted" db:"clips_downvoted"`
	CommentsPosted    int        `json:"comments_posted" db:"comments_posted"`
	ClipsFavorited    int        `json:"clips_favorited" db:"clips_favorited"`
	SearchesPerformed int        `json:"searches_performed" db:"searches_performed"`
	DaysActive        int        `json:"days_active" db:"days_active"`
	TotalKarmaEarned  int        `json:"total_karma_earned" db:"total_karma_earned"`
	LastActiveAt      *time.Time `json:"last_active_at,omitempty" db:"last_active_at"`
	UpdatedAt         time.Time  `json:"updated_at" db:"updated_at"`
}

// PlatformAnalytics represents global platform statistics
type PlatformAnalytics struct {
	ID                 uuid.UUID `json:"id" db:"id"`
	Date               time.Time `json:"date" db:"date"`
	TotalUsers         int64     `json:"total_users" db:"total_users"`
	ActiveUsersDaily   int       `json:"active_users_daily" db:"active_users_daily"`
	ActiveUsersWeekly  int       `json:"active_users_weekly" db:"active_users_weekly"`
	ActiveUsersMonthly int       `json:"active_users_monthly" db:"active_users_monthly"`
	NewUsersToday      int       `json:"new_users_today" db:"new_users_today"`
	TotalClips         int64     `json:"total_clips" db:"total_clips"`
	NewClipsToday      int       `json:"new_clips_today" db:"new_clips_today"`
	TotalVotes         int64     `json:"total_votes" db:"total_votes"`
	VotesToday         int       `json:"votes_today" db:"votes_today"`
	TotalComments      int64     `json:"total_comments" db:"total_comments"`
	CommentsToday      int       `json:"comments_today" db:"comments_today"`
	TotalViews         int64     `json:"total_views" db:"total_views"`
	ViewsToday         int64     `json:"views_today" db:"views_today"`
	AvgSessionDuration *float64  `json:"avg_session_duration,omitempty" db:"avg_session_duration"`
	Metadata           *string   `json:"metadata,omitempty" db:"metadata"` // JSON string
	CreatedAt          time.Time `json:"created_at" db:"created_at"`
}

// CreatorAnalyticsOverview represents summary metrics for creator dashboard
type CreatorAnalyticsOverview struct {
	TotalClips        int     `json:"total_clips"`
	TotalViews        int64   `json:"total_views"`
	TotalUpvotes      int64   `json:"total_upvotes"`
	TotalComments     int64   `json:"total_comments"`
	AvgEngagementRate float64 `json:"avg_engagement_rate"`
	FollowerCount     int     `json:"follower_count"`
}

// CreatorTopClip represents a top-performing clip for creator analytics
type CreatorTopClip struct {
	Clip
	Views          int64   `json:"views"`
	EngagementRate float64 `json:"engagement_rate"`
}

// TrendDataPoint represents a data point in a time series
type TrendDataPoint struct {
	Date  time.Time `json:"date"`
	Value int64     `json:"value"`
}

// PlatformOverviewMetrics represents KPIs for admin dashboard
type PlatformOverviewMetrics struct {
	TotalUsers         int64   `json:"total_users"`
	ActiveUsersDaily   int     `json:"active_users_daily"`
	ActiveUsersMonthly int     `json:"active_users_monthly"`
	TotalClips         int64   `json:"total_clips"`
	ClipsAddedToday    int     `json:"clips_added_today"`
	TotalVotes         int64   `json:"total_votes"`
	TotalComments      int64   `json:"total_comments"`
	AvgSessionDuration float64 `json:"avg_session_duration"`
}

// ContentMetrics represents content-related metrics for admin dashboard
type ContentMetrics struct {
	MostPopularGames    []GameMetric    `json:"most_popular_games"`
	MostPopularCreators []CreatorMetric `json:"most_popular_creators"`
	TrendingTags        []TagMetric     `json:"trending_tags"`
	AvgClipVoteScore    float64         `json:"avg_clip_vote_score"`
}

// GameMetric represents game popularity metrics
type GameMetric struct {
	GameID    *string `json:"game_id"`
	GameName  string  `json:"game_name"`
	ClipCount int     `json:"clip_count"`
	ViewCount int64   `json:"view_count"`
}

// CreatorMetric represents creator popularity metrics
type CreatorMetric struct {
	CreatorID   *string `json:"creator_id"`
	CreatorName string  `json:"creator_name"`
	ClipCount   int     `json:"clip_count"`
	ViewCount   int64   `json:"view_count"`
	VoteScore   int64   `json:"vote_score"`
}

// TagMetric represents tag usage metrics
type TagMetric struct {
	TagID      uuid.UUID `json:"tag_id"`
	TagName    string    `json:"tag_name"`
	UsageCount int       `json:"usage_count"`
}

// UserEngagementScore represents a user's engagement score and its components
type UserEngagementScore struct {
	UserID       uuid.UUID                `json:"user_id" db:"user_id"`
	Score        int                      `json:"score" db:"score"` // 0-100
	Tier         string                   `json:"tier" db:"tier"`   // Inactive, Low, Moderate, High, Very High
	Components   UserEngagementComponents `json:"components"`
	CalculatedAt time.Time                `json:"calculated_at" db:"calculated_at"`
	UpdatedAt    time.Time                `json:"updated_at" db:"updated_at"`
}

// UserEngagementComponents represents the individual components of engagement score
type UserEngagementComponents struct {
	Posts          EngagementComponent `json:"posts"`
	Comments       EngagementComponent `json:"comments"`
	Votes          EngagementComponent `json:"votes"`
	LoginFrequency EngagementComponent `json:"login_frequency"`
	TimeSpent      EngagementComponent `json:"time_spent"`
}

// EngagementComponent represents a single component of the engagement score
type EngagementComponent struct {
	Score  int     `json:"score"`  // 0-100
	Count  int     `json:"count"`  // Raw count of activities
	Weight float64 `json:"weight"` // Weight in overall score (e.g., 0.20 for 20%)
}

// PlatformHealthMetrics represents platform-wide health indicators
type PlatformHealthMetrics struct {
	DAU              int            `json:"dau" db:"dau"`
	WAU              int            `json:"wau" db:"wau"`
	MAU              int            `json:"mau" db:"mau"`
	Stickiness       float64        `json:"stickiness" db:"stickiness"` // DAU/MAU ratio
	RetentionRates   RetentionRates `json:"retention"`
	ChurnRateMonthly float64        `json:"churn_rate_monthly" db:"churn_rate_monthly"`
	Trends           PlatformTrends `json:"trends"`
	CalculatedAt     time.Time      `json:"calculated_at" db:"calculated_at"`
}

// RetentionRates represents retention percentages for different periods
type RetentionRates struct {
	Day1  float64 `json:"day1" db:"day1_retention"`   // Day 1 retention rate
	Day7  float64 `json:"day7" db:"day7_retention"`   // Day 7 retention rate
	Day30 float64 `json:"day30" db:"day30_retention"` // Day 30 retention rate
}

// PlatformTrends represents week-over-week and month-over-month changes
type PlatformTrends struct {
	DAUChangeWoW float64 `json:"dau_change_wow" db:"dau_change_wow"` // Week-over-week % change
	MAUChangeMoM float64 `json:"mau_change_mom" db:"mau_change_mom"` // Month-over-month % change
}

// TrendingMetrics represents trending data with week-over-week changes
type TrendingMetrics struct {
	Metric             string              `json:"metric"`
	PeriodDays         int                 `json:"period_days"`
	Data               []TrendingDataPoint `json:"data"`
	WeekOverWeekChange float64             `json:"week_over_week_change"`
	Summary            TrendSummary        `json:"summary"`
}

// TrendingDataPoint represents a single data point in trending metrics with change calculation
type TrendingDataPoint struct {
	Date               time.Time `json:"date"`
	Value              int64     `json:"value"`
	ChangeFromPrevious float64   `json:"change_from_previous"`
}

// FromTrendDataPoint converts a TrendDataPoint to TrendingDataPoint
func (tdp *TrendingDataPoint) FromTrendDataPoint(t TrendDataPoint, prevValue int64) {
	tdp.Date = t.Date
	tdp.Value = t.Value
	if prevValue > 0 {
		tdp.ChangeFromPrevious = ((float64(t.Value) - float64(prevValue)) / float64(prevValue)) * 100
	}
}

// TrendSummary provides summary statistics for a trend
type TrendSummary struct {
	Min   int64  `json:"min"`
	Max   int64  `json:"max"`
	Avg   int64  `json:"avg"`
	Trend string `json:"trend"` // increasing, decreasing, stable
}

// ContentEngagementScore represents engagement metrics for a piece of content
type ContentEngagementScore struct {
	ClipID             uuid.UUID `json:"clip_id" db:"clip_id"`
	Score              int       `json:"score" db:"score"` // 0-100 composite score
	NormalizedViews    int       `json:"normalized_views" db:"normalized_views"`
	VoteRatio          float64   `json:"vote_ratio" db:"vote_ratio"`
	NormalizedComments int       `json:"normalized_comments" db:"normalized_comments"`
	NormalizedShares   int       `json:"normalized_shares" db:"normalized_shares"`
	FavoriteRate       float64   `json:"favorite_rate" db:"favorite_rate"`
	CalculatedAt       time.Time `json:"calculated_at" db:"calculated_at"`
}

// EngagementAlert represents an alert for engagement metrics
type EngagementAlert struct {
	ID             uuid.UUID              `json:"id" db:"id"`
	AlertType      string                 `json:"alert_type" db:"alert_type"` // dau_drop, churn_spike, etc.
	Severity       string                 `json:"severity" db:"severity"`     // P1, P2, P3
	Metric         string                 `json:"metric" db:"metric"`         // Which metric triggered the alert
	CurrentValue   float64                `json:"current_value" db:"current_value"`
	ThresholdValue float64                `json:"threshold_value" db:"threshold_value"`
	Message        string                 `json:"message" db:"message"`
	Metadata       map[string]interface{} `json:"metadata,omitempty" db:"metadata"`
	TriggeredAt    time.Time              `json:"triggered_at" db:"triggered_at"`
	AcknowledgedAt *time.Time             `json:"acknowledged_at,omitempty" db:"acknowledged_at"`
	AcknowledgedBy *uuid.UUID             `json:"acknowledged_by,omitempty" db:"acknowledged_by"`
	ResolvedAt     *time.Time             `json:"resolved_at,omitempty" db:"resolved_at"`
}

// CohortRetention represents retention data for a user cohort
type CohortRetention struct {
	CohortDate     time.Time `json:"cohort_date" db:"cohort_date"`         // Start date of cohort (e.g., signup month)
	CohortSize     int       `json:"cohort_size" db:"cohort_size"`         // Total users in cohort
	Day1Active     int       `json:"day1_active" db:"day1_active"`         // Users active after 1 day
	Day7Active     int       `json:"day7_active" db:"day7_active"`         // Users active after 7 days
	Day30Active    int       `json:"day30_active" db:"day30_active"`       // Users active after 30 days
	Day1Retention  float64   `json:"day1_retention" db:"day1_retention"`   // Percentage
	Day7Retention  float64   `json:"day7_retention" db:"day7_retention"`   // Percentage
	Day30Retention float64   `json:"day30_retention" db:"day30_retention"` // Percentage
	CalculatedAt   time.Time `json:"calculated_at" db:"calculated_at"`
}

// GeographyMetric represents audience distribution by country
type GeographyMetric struct {
	Country    string  `json:"country"`    // ISO country code (e.g., "US", "GB")
	ViewCount  int64   `json:"view_count"` // Number of views from this country
	Percentage float64 `json:"percentage"` // Percentage of total views
}

// DeviceMetric represents audience distribution by device type
type DeviceMetric struct {
	DeviceType string  `json:"device_type"` // "mobile", "desktop", "tablet", "unknown"
	ViewCount  int64   `json:"view_count"`  // Number of views from this device type
	Percentage float64 `json:"percentage"`  // Percentage of total views
}

// CreatorAudienceInsights represents audience insights for a creator
type CreatorAudienceInsights struct {
	TopCountries []GeographyMetric `json:"top_countries"` // Top countries by view count
	DeviceTypes  []DeviceMetric    `json:"device_types"`  // Distribution by device type
	TotalViews   int64             `json:"total_views"`   // Total views analyzed
}

// Subscription represents a user's subscription status
type Subscription struct {
	ID                   uuid.UUID  `json:"id" db:"id"`
	UserID               uuid.UUID  `json:"user_id" db:"user_id"`
	StripeCustomerID     string     `json:"stripe_customer_id" db:"stripe_customer_id"`
	StripeSubscriptionID *string    `json:"stripe_subscription_id,omitempty" db:"stripe_subscription_id"`
	StripePriceID        *string    `json:"stripe_price_id,omitempty" db:"stripe_price_id"`
	Status               string     `json:"status" db:"status"` // inactive, active, trialing, past_due, canceled, unpaid
	Tier                 string     `json:"tier" db:"tier"`     // free, pro
	CurrentPeriodStart   *time.Time `json:"current_period_start,omitempty" db:"current_period_start"`
	CurrentPeriodEnd     *time.Time `json:"current_period_end,omitempty" db:"current_period_end"`
	CancelAtPeriodEnd    bool       `json:"cancel_at_period_end" db:"cancel_at_period_end"`
	CanceledAt           *time.Time `json:"canceled_at,omitempty" db:"canceled_at"`
	TrialStart           *time.Time `json:"trial_start,omitempty" db:"trial_start"`
	TrialEnd             *time.Time `json:"trial_end,omitempty" db:"trial_end"`
	GracePeriodEnd       *time.Time `json:"grace_period_end,omitempty" db:"grace_period_end"`
	CreatedAt            time.Time  `json:"created_at" db:"created_at"`
	UpdatedAt            time.Time  `json:"updated_at" db:"updated_at"`
}

// SubscriptionEvent represents an event in subscription lifecycle for audit logging
type SubscriptionEvent struct {
	ID             uuid.UUID  `json:"id" db:"id"`
	SubscriptionID *uuid.UUID `json:"subscription_id,omitempty" db:"subscription_id"`
	EventType      string     `json:"event_type" db:"event_type"`
	StripeEventID  *string    `json:"stripe_event_id,omitempty" db:"stripe_event_id"`
	Payload        string     `json:"payload" db:"payload"` // JSONB stored as string
	CreatedAt      time.Time  `json:"created_at" db:"created_at"`
}

// WebhookRetryQueue represents a webhook event pending retry
type WebhookRetryQueue struct {
	ID            uuid.UUID  `json:"id" db:"id"`
	StripeEventID string     `json:"stripe_event_id" db:"stripe_event_id"`
	EventType     string     `json:"event_type" db:"event_type"`
	Payload       string     `json:"payload" db:"payload"` // JSONB stored as string
	RetryCount    int        `json:"retry_count" db:"retry_count"`
	MaxRetries    int        `json:"max_retries" db:"max_retries"`
	NextRetryAt   *time.Time `json:"next_retry_at,omitempty" db:"next_retry_at"`
	LastError     *string    `json:"last_error,omitempty" db:"last_error"`
	CreatedAt     time.Time  `json:"created_at" db:"created_at"`
	UpdatedAt     time.Time  `json:"updated_at" db:"updated_at"`
}

// WebhookDeadLetterQueue represents a permanently failed webhook event
type WebhookDeadLetterQueue struct {
	ID                uuid.UUID `json:"id" db:"id"`
	StripeEventID     string    `json:"stripe_event_id" db:"stripe_event_id"`
	EventType         string    `json:"event_type" db:"event_type"`
	Payload           string    `json:"payload" db:"payload"` // JSONB stored as string
	RetryCount        int       `json:"retry_count" db:"retry_count"`
	Error             string    `json:"error" db:"error"`
	OriginalTimestamp time.Time `json:"original_timestamp" db:"original_timestamp"`
	CreatedAt         time.Time `json:"created_at" db:"created_at"`
}

// UserWithSubscription represents a user with their subscription information
type UserWithSubscription struct {
	User
	Subscription *Subscription `json:"subscription,omitempty"`
}

// CreateCheckoutSessionRequest represents a request to create a Stripe checkout session
type CreateCheckoutSessionRequest struct {
	PriceID    string  `json:"price_id" binding:"required"`
	CouponCode *string `json:"coupon_code,omitempty"`
}

// ChangeSubscriptionPlanRequest represents a request to change subscription plan
type ChangeSubscriptionPlanRequest struct {
	PriceID string `json:"price_id" binding:"required"`
}

// CreateCheckoutSessionResponse represents the response with checkout session URL
type CreateCheckoutSessionResponse struct {
	SessionID  string `json:"session_id"`
	SessionURL string `json:"session_url"`
}

// CreatePortalSessionResponse represents the response with portal session URL
type CreatePortalSessionResponse struct {
	PortalURL string `json:"portal_url"`
}

// PaymentFailure represents a failed payment attempt for a subscription
type PaymentFailure struct {
	ID                    uuid.UUID  `json:"id" db:"id"`
	SubscriptionID        uuid.UUID  `json:"subscription_id" db:"subscription_id"`
	StripeInvoiceID       string     `json:"stripe_invoice_id" db:"stripe_invoice_id"`
	StripePaymentIntentID *string    `json:"stripe_payment_intent_id,omitempty" db:"stripe_payment_intent_id"`
	AmountDue             int64      `json:"amount_due" db:"amount_due"` // Amount in cents
	Currency              string     `json:"currency" db:"currency"`
	AttemptCount          int        `json:"attempt_count" db:"attempt_count"`
	FailureReason         *string    `json:"failure_reason,omitempty" db:"failure_reason"`
	NextRetryAt           *time.Time `json:"next_retry_at,omitempty" db:"next_retry_at"`
	Resolved              bool       `json:"resolved" db:"resolved"`
	ResolvedAt            *time.Time `json:"resolved_at,omitempty" db:"resolved_at"`
	CreatedAt             time.Time  `json:"created_at" db:"created_at"`
	UpdatedAt             time.Time  `json:"updated_at" db:"updated_at"`
}

// DunningAttempt represents a communication attempt to a user about failed payment
type DunningAttempt struct {
	ID               uuid.UUID  `json:"id" db:"id"`
	PaymentFailureID uuid.UUID  `json:"payment_failure_id" db:"payment_failure_id"`
	UserID           uuid.UUID  `json:"user_id" db:"user_id"`
	AttemptNumber    int        `json:"attempt_number" db:"attempt_number"`
	NotificationType string     `json:"notification_type" db:"notification_type"` // payment_failed, payment_retry, grace_period_warning, subscription_downgraded
	EmailSent        bool       `json:"email_sent" db:"email_sent"`
	EmailSentAt      *time.Time `json:"email_sent_at,omitempty" db:"email_sent_at"`
	CreatedAt        time.Time  `json:"created_at" db:"created_at"`
}

// ContactMessage represents a contact form submission
type ContactMessage struct {
	ID        uuid.UUID  `json:"id" db:"id"`
	UserID    *uuid.UUID `json:"user_id,omitempty" db:"user_id"`       // Nullable for logged-out users
	Email     string     `json:"email" db:"email"`                     // Required for contact
	Category  string     `json:"category" db:"category"`               // abuse, account, billing, feedback
	Subject   string     `json:"subject" db:"subject"`                 // Brief subject line
	Message   string     `json:"message" db:"message"`                 // Full message content
	Status    string     `json:"status" db:"status"`                   // pending, reviewed, resolved
	IPAddress *string    `json:"ip_address,omitempty" db:"ip_address"` // For abuse prevention
	UserAgent *string    `json:"user_agent,omitempty" db:"user_agent"` // For abuse prevention
	CreatedAt time.Time  `json:"created_at" db:"created_at"`
	UpdatedAt time.Time  `json:"updated_at" db:"updated_at"`
}

// CreateContactMessageRequest represents the request to submit a contact form
type CreateContactMessageRequest struct {
	Email    string `json:"email" binding:"required,email,max=255"`
	Category string `json:"category" binding:"required,oneof=abuse account billing feedback"`
	Subject  string `json:"subject" binding:"required,min=3,max=200"`
	Message  string `json:"message" binding:"required,min=10,max=5000"`
}

// EmailNotificationLog represents an audit log for sent emails
type EmailNotificationLog struct {
	ID                uuid.UUID  `json:"id" db:"id"`
	UserID            uuid.UUID  `json:"user_id" db:"user_id"`
	NotificationID    *uuid.UUID `json:"notification_id,omitempty" db:"notification_id"`
	NotificationType  string     `json:"notification_type" db:"notification_type"`
	RecipientEmail    string     `json:"recipient_email" db:"recipient_email"`
	Subject           string     `json:"subject" db:"subject"`
	Status            string     `json:"status" db:"status"` // pending, sent, failed, bounced
	ProviderMessageID *string    `json:"provider_message_id,omitempty" db:"provider_message_id"`
	ErrorMessage      *string    `json:"error_message,omitempty" db:"error_message"`
	SentAt            *time.Time `json:"sent_at,omitempty" db:"sent_at"`
	CreatedAt         time.Time  `json:"created_at" db:"created_at"`
	UpdatedAt         time.Time  `json:"updated_at" db:"updated_at"`
}

// EmailUnsubscribeToken represents an unsubscribe token
type EmailUnsubscribeToken struct {
	ID               uuid.UUID  `json:"id" db:"id"`
	UserID           uuid.UUID  `json:"user_id" db:"user_id"`
	Token            string     `json:"token" db:"token"`
	NotificationType *string    `json:"notification_type,omitempty" db:"notification_type"` // null means all
	CreatedAt        time.Time  `json:"created_at" db:"created_at"`
	ExpiresAt        time.Time  `json:"expires_at" db:"expires_at"`
	UsedAt           *time.Time `json:"used_at,omitempty" db:"used_at"`
}

// EmailRateLimit represents rate limiting for email notifications
type EmailRateLimit struct {
	ID          uuid.UUID `json:"id" db:"id"`
	UserID      uuid.UUID `json:"user_id" db:"user_id"`
	WindowStart time.Time `json:"window_start" db:"window_start"`
	EmailCount  int       `json:"email_count" db:"email_count"`
	CreatedAt   time.Time `json:"created_at" db:"created_at"`
	UpdatedAt   time.Time `json:"updated_at" db:"updated_at"`
}

// Email notification log status constants
const (
	EmailStatusPending = "pending"
	EmailStatusSent    = "sent"
	EmailStatusFailed  = "failed"
	EmailStatusBounced = "bounced"
)

// RegisterDeviceTokenRequest represents the request to register a device token
type RegisterDeviceTokenRequest struct {
	DeviceToken    string `json:"device_token" binding:"required"`
	DevicePlatform string `json:"device_platform" binding:"required,oneof=ios android web"`
}

// UnregisterDeviceTokenRequest represents the request to unregister a device token
type UnregisterDeviceTokenRequest struct {
	DeviceToken string `json:"device_token" binding:"required"`
}

// RevenueMetrics represents subscription revenue metrics for admin dashboard
type RevenueMetrics struct {
	MRR                  float64                  `json:"mrr"`                    // Monthly Recurring Revenue in cents
	Churn                float64                  `json:"churn"`                  // Churn rate as percentage
	ARPU                 float64                  `json:"arpu"`                   // Average Revenue Per User in cents
	ActiveSubscribers    int                      `json:"active_subscribers"`     // Total active subscribers
	TotalRevenue         float64                  `json:"total_revenue"`          // Total revenue to date in cents
	PlanDistribution     []PlanDistributionMetric `json:"plan_distribution"`      // Distribution by plan
	CohortRetention      []CohortRetentionMetric  `json:"cohort_retention"`       // Cohort retention data
	ChurnedSubscribers   int                      `json:"churned_subscribers"`    // Subscribers churned this month
	NewSubscribers       int                      `json:"new_subscribers"`        // New subscribers this month
	TrialConversionRate  float64                  `json:"trial_conversion_rate"`  // Trial to paid conversion rate
	GracePeriodRecovery  float64                  `json:"grace_period_recovery"`  // Grace period recovery rate
	AverageLifetimeValue float64                  `json:"average_lifetime_value"` // Average customer LTV in cents
	RevenueByMonth       []RevenueByMonthMetric   `json:"revenue_by_month"`       // Revenue trend by month
	SubscriberGrowth     []SubscriberGrowthMetric `json:"subscriber_growth"`      // Subscriber growth trend
	UpdatedAt            time.Time                `json:"updated_at"`
}

// PlanDistributionMetric represents distribution of subscribers by plan
type PlanDistributionMetric struct {
	PlanID       string  `json:"plan_id"`
	PlanName     string  `json:"plan_name"`
	Subscribers  int     `json:"subscribers"`
	Percentage   float64 `json:"percentage"`
	MonthlyValue float64 `json:"monthly_value"` // in cents
}

// CohortRetentionMetric represents retention data for a specific cohort
type CohortRetentionMetric struct {
	CohortMonth    string    `json:"cohort_month"`    // YYYY-MM format
	InitialSize    int       `json:"initial_size"`    // Number of subscribers in cohort
	RetentionRates []float64 `json:"retention_rates"` // Retention % for each month after signup
}

// RevenueByMonthMetric represents revenue data for a specific month
type RevenueByMonthMetric struct {
	Month   string  `json:"month"`   // YYYY-MM format
	Revenue float64 `json:"revenue"` // Revenue in cents
	MRR     float64 `json:"mrr"`     // MRR at end of month in cents
}

// SubscriberGrowthMetric represents subscriber growth data for a specific month
type SubscriberGrowthMetric struct {
	Month     string `json:"month"`      // YYYY-MM format
	Total     int    `json:"total"`      // Total subscribers at end of month
	New       int    `json:"new"`        // New subscribers that month
	Churned   int    `json:"churned"`    // Churned subscribers that month
	NetChange int    `json:"net_change"` // Net subscriber change
}

// ExportRequest represents a creator's data export request
type ExportRequest struct {
	ID            uuid.UUID  `json:"id" db:"id"`
	UserID        uuid.UUID  `json:"user_id" db:"user_id"`
	CreatorName   string     `json:"creator_name" db:"creator_name"`
	Format        string     `json:"format" db:"format"` // csv, json
	Status        string     `json:"status" db:"status"` // pending, processing, completed, failed, expired
	FilePath      *string    `json:"file_path,omitempty" db:"file_path"`
	FileSizeBytes *int64     `json:"file_size_bytes,omitempty" db:"file_size_bytes"`
	ErrorMessage  *string    `json:"error_message,omitempty" db:"error_message"`
	ExpiresAt     *time.Time `json:"expires_at,omitempty" db:"expires_at"`
	EmailSent     bool       `json:"email_sent" db:"email_sent"`
	CreatedAt     time.Time  `json:"created_at" db:"created_at"`
	UpdatedAt     time.Time  `json:"updated_at" db:"updated_at"`
	CompletedAt   *time.Time `json:"completed_at,omitempty" db:"completed_at"`
}

// Export request status constants
const (
	ExportStatusPending    = "pending"
	ExportStatusProcessing = "processing"
	ExportStatusCompleted  = "completed"
	ExportStatusFailed     = "failed"
	ExportStatusExpired    = "expired"
)

// Export format constants
const (
	ExportFormatCSV  = "csv"
	ExportFormatJSON = "json"
)

// CreateExportRequest represents the request to create a data export
type CreateExportRequest struct {
	Format string `json:"format" binding:"required,oneof=csv json"`
}

// ExportRequestResponse represents the response for an export request
type ExportRequestResponse struct {
	ExportRequest
	DownloadURL *string `json:"download_url,omitempty"`
}

// Ad represents an advertisement campaign
type Ad struct {
	ID                uuid.UUID              `json:"id" db:"id"`
	Name              string                 `json:"name" db:"name"`
	AdvertiserName    string                 `json:"advertiser_name" db:"advertiser_name"`
	AdType            string                 `json:"ad_type" db:"ad_type"` // banner, video, native
	ContentURL        string                 `json:"content_url" db:"content_url"`
	ClickURL          *string                `json:"click_url,omitempty" db:"click_url"`
	AltText           *string                `json:"alt_text,omitempty" db:"alt_text"`
	Width             *int                   `json:"width,omitempty" db:"width"`
	Height            *int                   `json:"height,omitempty" db:"height"`
	Priority          int                    `json:"priority" db:"priority"`
	Weight            int                    `json:"weight" db:"weight"`
	DailyBudgetCents  *int64                 `json:"daily_budget_cents,omitempty" db:"daily_budget_cents"`
	TotalBudgetCents  *int64                 `json:"total_budget_cents,omitempty" db:"total_budget_cents"`
	SpentTodayCents   int64                  `json:"spent_today_cents" db:"spent_today_cents"`
	SpentTotalCents   int64                  `json:"spent_total_cents" db:"spent_total_cents"`
	CPMCents          int                    `json:"cpm_cents" db:"cpm_cents"` // Cost per 1000 impressions
	IsActive          bool                   `json:"is_active" db:"is_active"`
	StartDate         *time.Time             `json:"start_date,omitempty" db:"start_date"`
	EndDate           *time.Time             `json:"end_date,omitempty" db:"end_date"`
	TargetingCriteria map[string]interface{} `json:"targeting_criteria,omitempty" db:"targeting_criteria"`
	// New fields for slots and experiments
	SlotID            *string    `json:"slot_id,omitempty" db:"slot_id"`
	ExperimentID      *uuid.UUID `json:"experiment_id,omitempty" db:"experiment_id"`
	ExperimentVariant *string    `json:"experiment_variant,omitempty" db:"experiment_variant"`
	CreatedAt         time.Time  `json:"created_at" db:"created_at"`
	UpdatedAt         time.Time  `json:"updated_at" db:"updated_at"`
}

// AdImpression represents a tracked ad impression
type AdImpression struct {
	ID                uuid.UUID  `json:"id" db:"id"`
	AdID              uuid.UUID  `json:"ad_id" db:"ad_id"`
	UserID            *uuid.UUID `json:"user_id,omitempty" db:"user_id"`
	SessionID         *string    `json:"session_id,omitempty" db:"session_id"`
	Platform          string     `json:"platform" db:"platform"` // web, ios, android
	IPAddress         *string    `json:"ip_address,omitempty" db:"ip_address"`
	UserAgent         *string    `json:"user_agent,omitempty" db:"user_agent"`
	PageURL           *string    `json:"page_url,omitempty" db:"page_url"`
	ViewabilityTimeMs int        `json:"viewability_time_ms" db:"viewability_time_ms"`
	IsViewable        bool       `json:"is_viewable" db:"is_viewable"`
	IsClicked         bool       `json:"is_clicked" db:"is_clicked"`
	ClickedAt         *time.Time `json:"clicked_at,omitempty" db:"clicked_at"`
	CostCents         int        `json:"cost_cents" db:"cost_cents"`
	// New fields for enhanced tracking
	SlotID            *string    `json:"slot_id,omitempty" db:"slot_id"`
	Country           *string    `json:"country,omitempty" db:"country"`
	DeviceType        *string    `json:"device_type,omitempty" db:"device_type"` // desktop, mobile, tablet
	ExperimentID      *uuid.UUID `json:"experiment_id,omitempty" db:"experiment_id"`
	ExperimentVariant *string    `json:"experiment_variant,omitempty" db:"experiment_variant"`
	CreatedAt         time.Time  `json:"created_at" db:"created_at"`
}

// AdFrequencyCap represents per-user/session impression tracking for frequency capping
type AdFrequencyCap struct {
	ID              uuid.UUID  `json:"id" db:"id"`
	AdID            uuid.UUID  `json:"ad_id" db:"ad_id"`
	UserID          *uuid.UUID `json:"user_id,omitempty" db:"user_id"`
	SessionID       *string    `json:"session_id,omitempty" db:"session_id"`
	ImpressionCount int        `json:"impression_count" db:"impression_count"`
	WindowStart     time.Time  `json:"window_start" db:"window_start"`
	WindowType      string     `json:"window_type" db:"window_type"` // hourly, daily, weekly, lifetime
	CreatedAt       time.Time  `json:"created_at" db:"created_at"`
	UpdatedAt       time.Time  `json:"updated_at" db:"updated_at"`
}

// AdFrequencyLimit represents configurable frequency limits per ad
type AdFrequencyLimit struct {
	ID             uuid.UUID `json:"id" db:"id"`
	AdID           uuid.UUID `json:"ad_id" db:"ad_id"`
	WindowType     string    `json:"window_type" db:"window_type"` // hourly, daily, weekly, lifetime
	MaxImpressions int       `json:"max_impressions" db:"max_impressions"`
	CreatedAt      time.Time `json:"created_at" db:"created_at"`
}

// AdSelectionRequest represents a request to select an ad
type AdSelectionRequest struct {
	Platform  string  `json:"platform" form:"platform" binding:"required,oneof=web ios android"`
	PageURL   *string `json:"page_url,omitempty" form:"page_url"`
	AdType    *string `json:"ad_type,omitempty" form:"ad_type"` // Filter by ad type
	Width     *int    `json:"width,omitempty" form:"width"`     // Filter by dimensions
	Height    *int    `json:"height,omitempty" form:"height"`
	SessionID *string `json:"session_id,omitempty" form:"session_id"` // For anonymous users
	GameID    *string `json:"game_id,omitempty" form:"game_id"`       // For targeting
	Language  *string `json:"language,omitempty" form:"language"`
	// Enhanced targeting fields
	SlotID     *string  `json:"slot_id,omitempty" form:"slot_id"`         // Ad placement slot identifier
	Country    *string  `json:"country,omitempty" form:"country"`         // ISO 3166-1 alpha-2 country code
	DeviceType *string  `json:"device_type,omitempty" form:"device_type"` // desktop, mobile, tablet
	Interests  []string `json:"interests,omitempty" form:"interests"`     // User interest categories
	// Privacy/consent fields
	Personalized *bool `json:"personalized,omitempty" form:"personalized"` // Whether user consented to personalized ads
}

// AdSelectionResponse represents a selected ad for display
type AdSelectionResponse struct {
	Ad           *Ad    `json:"ad,omitempty"`
	ImpressionID string `json:"impression_id,omitempty"` // UUID for tracking
	TrackingURL  string `json:"tracking_url,omitempty"`  // URL to call for viewability
}

// AdTrackingRequest represents a tracking update for an impression
type AdTrackingRequest struct {
	ImpressionID      string `json:"impression_id" binding:"required"`
	ViewabilityTimeMs int    `json:"viewability_time_ms"`
	IsViewable        bool   `json:"is_viewable"`
	IsClicked         bool   `json:"is_clicked"`
}

// AdFrequencyCapWindow represents the time window types for frequency capping
const (
	FrequencyWindowHourly   = "hourly"
	FrequencyWindowDaily    = "daily"
	FrequencyWindowWeekly   = "weekly"
	FrequencyWindowLifetime = "lifetime"
)

// ViewabilityThresholdMs is the minimum time (in ms) an ad must be viewable to count
// IAB standard: 50% of pixels visible for 1000ms (1 second)
const ViewabilityThresholdMs = 1000

// AdExperiment represents an A/B experiment for comparing ad variants
type AdExperiment struct {
	ID             uuid.UUID  `json:"id" db:"id"`
	Name           string     `json:"name" db:"name"`
	Description    *string    `json:"description,omitempty" db:"description"`
	Status         string     `json:"status" db:"status"` // draft, running, paused, completed
	StartDate      *time.Time `json:"start_date,omitempty" db:"start_date"`
	EndDate        *time.Time `json:"end_date,omitempty" db:"end_date"`
	TrafficPercent int        `json:"traffic_percent" db:"traffic_percent"` // 0-100
	WinningVariant *string    `json:"winning_variant,omitempty" db:"winning_variant"`
	CreatedAt      time.Time  `json:"created_at" db:"created_at"`
	UpdatedAt      time.Time  `json:"updated_at" db:"updated_at"`
}

// AdTargetingRule represents a structured targeting rule for an ad
type AdTargetingRule struct {
	ID        uuid.UUID `json:"id" db:"id"`
	AdID      uuid.UUID `json:"ad_id" db:"ad_id"`
	RuleType  string    `json:"rule_type" db:"rule_type"` // country, device, interest, platform, language, game
	Operator  string    `json:"operator" db:"operator"`   // include, exclude
	Values    []string  `json:"values" db:"values"`       // Array of values to match
	CreatedAt time.Time `json:"created_at" db:"created_at"`
}

// TargetingRuleType constants
const (
	TargetingRuleTypeCountry  = "country"
	TargetingRuleTypeDevice   = "device"
	TargetingRuleTypeInterest = "interest"
	TargetingRuleTypePlatform = "platform"
	TargetingRuleTypeLanguage = "language"
	TargetingRuleTypeGame     = "game"
)

// TargetingRuleOperator constants
const (
	TargetingOperatorInclude = "include"
	TargetingOperatorExclude = "exclude"
)

// ExperimentStatus constants
const (
	ExperimentStatusDraft     = "draft"
	ExperimentStatusRunning   = "running"
	ExperimentStatusPaused    = "paused"
	ExperimentStatusCompleted = "completed"
)

// AdCampaignAnalytics represents aggregated campaign analytics by date and slot
type AdCampaignAnalytics struct {
	ID                  uuid.UUID `json:"id" db:"id"`
	AdID                uuid.UUID `json:"ad_id" db:"ad_id"`
	Date                time.Time `json:"date" db:"date"`
	SlotID              *string   `json:"slot_id,omitempty" db:"slot_id"`
	Impressions         int       `json:"impressions" db:"impressions"`
	ViewableImpressions int       `json:"viewable_impressions" db:"viewable_impressions"`
	Clicks              int       `json:"clicks" db:"clicks"`
	SpendCents          int64     `json:"spend_cents" db:"spend_cents"`
	UniqueUsers         int       `json:"unique_users" db:"unique_users"`
	CreatedAt           time.Time `json:"created_at" db:"created_at"`
	UpdatedAt           time.Time `json:"updated_at" db:"updated_at"`
}

// AdExperimentAnalytics represents aggregated experiment analytics by variant and date
type AdExperimentAnalytics struct {
	ID                  uuid.UUID `json:"id" db:"id"`
	ExperimentID        uuid.UUID `json:"experiment_id" db:"experiment_id"`
	Variant             string    `json:"variant" db:"variant"`
	Date                time.Time `json:"date" db:"date"`
	Impressions         int       `json:"impressions" db:"impressions"`
	ViewableImpressions int       `json:"viewable_impressions" db:"viewable_impressions"`
	Clicks              int       `json:"clicks" db:"clicks"`
	Conversions         int       `json:"conversions" db:"conversions"`
	CreatedAt           time.Time `json:"created_at" db:"created_at"`
}

// AdCTRReport represents a CTR report for campaigns/slots
type AdCTRReport struct {
	AdID                uuid.UUID `json:"ad_id" db:"ad_id"`
	AdName              string    `json:"ad_name" db:"ad_name"`
	SlotID              *string   `json:"slot_id,omitempty" db:"slot_id"`
	Impressions         int64     `json:"impressions" db:"impressions"`
	ViewableImpressions int64     `json:"viewable_impressions" db:"viewable_impressions"`
	Clicks              int64     `json:"clicks" db:"clicks"`
	CTR                 float64   `json:"ctr"`              // Click-through rate (clicks / viewable impressions)
	ViewabilityRate     float64   `json:"viewability_rate"` // viewable impressions / total impressions
	SpendCents          int64     `json:"spend_cents" db:"spend_cents"`
}

// AdSlotReport represents CTR metrics grouped by slot
type AdSlotReport struct {
	SlotID              string  `json:"slot_id" db:"slot_id"`
	Impressions         int64   `json:"impressions" db:"impressions"`
	ViewableImpressions int64   `json:"viewable_impressions" db:"viewable_impressions"`
	Clicks              int64   `json:"clicks" db:"clicks"`
	CTR                 float64 `json:"ctr"`
	ViewabilityRate     float64 `json:"viewability_rate"`
	SpendCents          int64   `json:"spend_cents" db:"spend_cents"`
	UniqueAds           int     `json:"unique_ads" db:"unique_ads"`
}

// AdExperimentReport represents experiment results with variant comparison
type AdExperimentReport struct {
	ExperimentID   uuid.UUID                   `json:"experiment_id" db:"experiment_id"`
	ExperimentName string                      `json:"experiment_name" db:"experiment_name"`
	Status         string                      `json:"status" db:"status"`
	Variants       []AdExperimentVariantReport `json:"variants"`
}

// AdExperimentVariantReport represents metrics for a single experiment variant
type AdExperimentVariantReport struct {
	Variant             string  `json:"variant" db:"variant"`
	Impressions         int64   `json:"impressions" db:"impressions"`
	ViewableImpressions int64   `json:"viewable_impressions" db:"viewable_impressions"`
	Clicks              int64   `json:"clicks" db:"clicks"`
	CTR                 float64 `json:"ctr"`
	Conversions         int64   `json:"conversions" db:"conversions"`
	ConversionRate      float64 `json:"conversion_rate"` // conversions / clicks
}

// AdSelectionContext represents context information for ad targeting
type AdSelectionContext struct {
	Country    *string  `json:"country,omitempty" form:"country"`
	DeviceType *string  `json:"device_type,omitempty" form:"device_type"` // desktop, mobile, tablet
	Interests  []string `json:"interests,omitempty" form:"interests"`
	SlotID     *string  `json:"slot_id,omitempty" form:"slot_id"`
}

// UpdateClipMetadataRequest represents a request to update clip metadata (title, tags)
type UpdateClipMetadataRequest struct {
	Title *string  `json:"title,omitempty" binding:"omitempty,min=1,max=255"`
	Tags  []string `json:"tags,omitempty" binding:"omitempty,max=10,dive,min=1,max=50"`
}

// UpdateClipVisibilityRequest represents a request to update clip visibility
type UpdateClipVisibilityRequest struct {
	IsHidden bool `json:"is_hidden"`
}

// WebhookSubscription represents a webhook subscription for third-party integrations
type WebhookSubscription struct {
	ID             uuid.UUID  `json:"id" db:"id"`
	UserID         uuid.UUID  `json:"user_id" db:"user_id"`
	URL            string     `json:"url" db:"url"`
	Secret         string     `json:"-" db:"secret"` // Never expose in JSON responses
	Events         []string   `json:"events" db:"events"`
	IsActive       bool       `json:"is_active" db:"is_active"`
	Description    *string    `json:"description,omitempty" db:"description"`
	CreatedAt      time.Time  `json:"created_at" db:"created_at"`
	UpdatedAt      time.Time  `json:"updated_at" db:"updated_at"`
	LastDeliveryAt *time.Time `json:"last_delivery_at,omitempty" db:"last_delivery_at"`
}

// WebhookDelivery represents a webhook delivery attempt
type WebhookDelivery struct {
	ID             uuid.UUID  `json:"id" db:"id"`
	SubscriptionID uuid.UUID  `json:"subscription_id" db:"subscription_id"`
	EventType      string     `json:"event_type" db:"event_type"`
	EventID        uuid.UUID  `json:"event_id" db:"event_id"`
	Payload        string     `json:"payload" db:"payload"`
	Status         string     `json:"status" db:"status"`
	HTTPStatusCode *int       `json:"http_status_code,omitempty" db:"http_status_code"`
	ResponseBody   *string    `json:"response_body,omitempty" db:"response_body"`
	ErrorMessage   *string    `json:"error_message,omitempty" db:"error_message"`
	AttemptCount   int        `json:"attempt_count" db:"attempt_count"`
	MaxAttempts    int        `json:"max_attempts" db:"max_attempts"`
	NextAttemptAt  *time.Time `json:"next_attempt_at,omitempty" db:"next_attempt_at"`
	DeliveredAt    *time.Time `json:"delivered_at,omitempty" db:"delivered_at"`
	CreatedAt      time.Time  `json:"created_at" db:"created_at"`
	UpdatedAt      time.Time  `json:"updated_at" db:"updated_at"`
}

// WebhookEventPayload represents the payload sent to webhook endpoints
type WebhookEventPayload struct {
	Event     string                 `json:"event"`
	Timestamp time.Time              `json:"timestamp"`
	Data      map[string]interface{} `json:"data"`
}

// CreateWebhookSubscriptionRequest represents a request to create a webhook subscription
type CreateWebhookSubscriptionRequest struct {
	URL         string   `json:"url" binding:"required,url,max=2048"`
	Events      []string `json:"events" binding:"required,min=1,max=10"`
	Description *string  `json:"description,omitempty" binding:"omitempty,max=500"`
}

// UpdateWebhookSubscriptionRequest represents a request to update a webhook subscription
type UpdateWebhookSubscriptionRequest struct {
	URL         *string  `json:"url,omitempty" binding:"omitempty,url,max=2048"`
	Events      []string `json:"events,omitempty" binding:"omitempty,min=1,max=10"`
	IsActive    *bool    `json:"is_active,omitempty"`
	Description *string  `json:"description,omitempty" binding:"omitempty,max=500"`
}

// WebhookEvent constants for supported webhook events
const (
	WebhookEventClipSubmitted = "clip.submitted"
	WebhookEventClipApproved  = "clip.approved"
	WebhookEventClipRejected  = "clip.rejected"
)

// GetSupportedWebhookEvents returns the list of supported webhook events
func GetSupportedWebhookEvents() []string {
	return []string{
		WebhookEventClipSubmitted,
		WebhookEventClipApproved,
		WebhookEventClipRejected,
	}
}

// TrustScoreHistory represents a trust score change audit log entry
type TrustScoreHistory struct {
	ID              uuid.UUID              `json:"id" db:"id"`
	UserID          uuid.UUID              `json:"user_id" db:"user_id"`
	OldScore        int                    `json:"old_score" db:"old_score"`
	NewScore        int                    `json:"new_score" db:"new_score"`
	ChangeReason    string                 `json:"change_reason" db:"change_reason"`
	ComponentScores map[string]interface{} `json:"component_scores,omitempty" db:"component_scores"`
	ChangedBy       *uuid.UUID             `json:"changed_by,omitempty" db:"changed_by"`
	Notes           *string                `json:"notes,omitempty" db:"notes"`
	CreatedAt       time.Time              `json:"created_at" db:"created_at"`
}

// TrustScoreHistoryWithUser includes user and admin information
type TrustScoreHistoryWithUser struct {
	TrustScoreHistory
	User      *User `json:"user,omitempty"`
	ChangedBy *User `json:"changed_by_user,omitempty"`
}

// TrustScoreBreakdown represents the detailed breakdown of a trust score calculation
type TrustScoreBreakdown struct {
	TotalScore       int     `json:"total_score"`
	AccountAgeScore  int     `json:"account_age_score"`
	KarmaScore       int     `json:"karma_score"`
	ReportAccuracy   int     `json:"report_accuracy_score"`
	ActivityScore    int     `json:"activity_score"`
	MaxScore         int     `json:"max_score"`
	AccountAgeDays   int     `json:"account_age_days"`
	KarmaPoints      int     `json:"karma_points"`
	CorrectReports   int     `json:"correct_reports"`
	IncorrectReports int     `json:"incorrect_reports"`
	TotalComments    int     `json:"total_comments"`
	TotalVotes       int     `json:"total_votes"`
	DaysActive       int     `json:"days_active"`
	IsBanned         bool    `json:"is_banned"`
	BanPenalty       float64 `json:"ban_penalty,omitempty"`
}

// TrustScoreChangeReason constants for common change reasons
const (
	TrustScoreReasonScheduledRecalc    = "scheduled_recalc"
	TrustScoreReasonSubmissionApproved = "submission_approved"
	TrustScoreReasonSubmissionRejected = "submission_rejected"
	TrustScoreReasonReportActioned     = "report_actioned"
	TrustScoreReasonManualAdjustment   = "manual_adjustment"
	TrustScoreReasonNewActivity        = "new_activity"
	TrustScoreReasonBanned             = "banned"
	TrustScoreReasonUnbanned           = "unbanned"
)

// ManualTrustScoreAdjustment represents a request to manually adjust a user's trust score
type ManualTrustScoreAdjustment struct {
	NewScore int     `json:"new_score" binding:"required,min=0,max=100"`
	Reason   string  `json:"reason" binding:"required,min=3,max=100"`
	Notes    *string `json:"notes,omitempty" binding:"omitempty,max=1000"`
}

// BroadcasterFollow represents a user following a broadcaster
type BroadcasterFollow struct {
	ID              uuid.UUID `json:"id" db:"id"`
	UserID          uuid.UUID `json:"user_id" db:"user_id"`
	BroadcasterID   string    `json:"broadcaster_id" db:"broadcaster_id"`
	BroadcasterName string    `json:"broadcaster_name" db:"broadcaster_name"`
	CreatedAt       time.Time `json:"created_at" db:"created_at"`
}

// BroadcasterProfile represents a broadcaster's profile information
type BroadcasterProfile struct {
	BroadcasterID   string    `json:"broadcaster_id"`
	BroadcasterName string    `json:"broadcaster_name"`
	DisplayName     string    `json:"display_name"`
	AvatarURL       *string   `json:"avatar_url,omitempty"`
	Bio             *string   `json:"bio,omitempty"`
	TwitchURL       string    `json:"twitch_url"`
	TotalClips      int       `json:"total_clips"`
	FollowerCount   int       `json:"follower_count"`
	TotalViews      int64     `json:"total_views"`
	AvgVoteScore    float64   `json:"avg_vote_score"`
	IsFollowing     bool      `json:"is_following"` // Whether the current user is following
	UpdatedAt       time.Time `json:"updated_at"`
}

// EmailLog represents a comprehensive email event log from SendGrid webhooks
type EmailLog struct {
	ID                 uuid.UUID  `json:"id" db:"id"`
	UserID             *uuid.UUID `json:"user_id,omitempty" db:"user_id"`
	Template           *string    `json:"template,omitempty" db:"template"`
	Recipient          string     `json:"recipient" db:"recipient"`
	Status             string     `json:"status" db:"status"`
	EventType          string     `json:"event_type" db:"event_type"`
	SendGridMessageID  *string    `json:"sendgrid_message_id,omitempty" db:"sendgrid_message_id"`
	SendGridEventID    *string    `json:"sendgrid_event_id,omitempty" db:"sendgrid_event_id"`
	BounceType         *string    `json:"bounce_type,omitempty" db:"bounce_type"`
	BounceReason       *string    `json:"bounce_reason,omitempty" db:"bounce_reason"`
	SpamReportReason   *string    `json:"spam_report_reason,omitempty" db:"spam_report_reason"`
	LinkURL            *string    `json:"link_url,omitempty" db:"link_url"`
	IPAddress          *string    `json:"ip_address,omitempty" db:"ip_address"`
	UserAgent          *string    `json:"user_agent,omitempty" db:"user_agent"`
	Metadata           *string    `json:"metadata,omitempty" db:"metadata"` // JSONB stored as string
	SentAt             *time.Time `json:"sent_at,omitempty" db:"sent_at"`
	DeliveredAt        *time.Time `json:"delivered_at,omitempty" db:"delivered_at"`
	OpenedAt           *time.Time `json:"opened_at,omitempty" db:"opened_at"`
	ClickedAt          *time.Time `json:"clicked_at,omitempty" db:"clicked_at"`
	BouncedAt          *time.Time `json:"bounced_at,omitempty" db:"bounced_at"`
	SpamReportedAt     *time.Time `json:"spam_reported_at,omitempty" db:"spam_reported_at"`
	UnsubscribedAt     *time.Time `json:"unsubscribed_at,omitempty" db:"unsubscribed_at"`
	CreatedAt          time.Time  `json:"created_at" db:"created_at"`
	UpdatedAt          time.Time  `json:"updated_at" db:"updated_at"`
}

// EmailMetricsSummary represents aggregated email metrics
type EmailMetricsSummary struct {
	ID                uuid.UUID  `json:"id" db:"id"`
	PeriodStart       time.Time  `json:"period_start" db:"period_start"`
	PeriodEnd         time.Time  `json:"period_end" db:"period_end"`
	Granularity       string     `json:"granularity" db:"granularity"` // hourly, daily
	Template          *string    `json:"template,omitempty" db:"template"`
	TotalSent         int        `json:"total_sent" db:"total_sent"`
	TotalDelivered    int        `json:"total_delivered" db:"total_delivered"`
	TotalBounced      int        `json:"total_bounced" db:"total_bounced"`
	TotalHardBounced  int        `json:"total_hard_bounced" db:"total_hard_bounced"`
	TotalSoftBounced  int        `json:"total_soft_bounced" db:"total_soft_bounced"`
	TotalDropped      int        `json:"total_dropped" db:"total_dropped"`
	TotalOpened       int        `json:"total_opened" db:"total_opened"`
	TotalClicked      int        `json:"total_clicked" db:"total_clicked"`
	TotalSpamReports  int        `json:"total_spam_reports" db:"total_spam_reports"`
	TotalUnsubscribes int        `json:"total_unsubscribes" db:"total_unsubscribes"`
	UniqueOpened      int        `json:"unique_opened" db:"unique_opened"`
	UniqueClicked     int        `json:"unique_clicked" db:"unique_clicked"`
	BounceRate        *float64   `json:"bounce_rate,omitempty" db:"bounce_rate"`
	OpenRate          *float64   `json:"open_rate,omitempty" db:"open_rate"`
	ClickRate         *float64   `json:"click_rate,omitempty" db:"click_rate"`
	SpamRate          *float64   `json:"spam_rate,omitempty" db:"spam_rate"`
	CreatedAt         time.Time  `json:"created_at" db:"created_at"`
	UpdatedAt         time.Time  `json:"updated_at" db:"updated_at"`
}

// EmailAlert represents an alert triggered by email metrics
type EmailAlert struct {
	ID              uuid.UUID  `json:"id" db:"id"`
	AlertType       string     `json:"alert_type" db:"alert_type"` // high_bounce_rate, high_complaint_rate, etc.
	Severity        string     `json:"severity" db:"severity"`     // warning, critical
	MetricName      string     `json:"metric_name" db:"metric_name"`
	CurrentValue    *float64   `json:"current_value,omitempty" db:"current_value"`
	ThresholdValue  *float64   `json:"threshold_value,omitempty" db:"threshold_value"`
	PeriodStart     time.Time  `json:"period_start" db:"period_start"`
	PeriodEnd       time.Time  `json:"period_end" db:"period_end"`
	Message         string     `json:"message" db:"message"`
	Metadata        *string    `json:"metadata,omitempty" db:"metadata"` // JSONB stored as string
	TriggeredAt     time.Time  `json:"triggered_at" db:"triggered_at"`
	AcknowledgedAt  *time.Time `json:"acknowledged_at,omitempty" db:"acknowledged_at"`
	AcknowledgedBy  *uuid.UUID `json:"acknowledged_by,omitempty" db:"acknowledged_by"`
	ResolvedAt      *time.Time `json:"resolved_at,omitempty" db:"resolved_at"`
	CreatedAt       time.Time  `json:"created_at" db:"created_at"`
}

// Email log status constants
const (
	EmailLogStatusSent         = "sent"
	EmailLogStatusDelivered    = "delivered"
	EmailLogStatusBounce       = "bounce"
	EmailLogStatusDropped      = "dropped"
	EmailLogStatusOpen         = "open"
	EmailLogStatusClick        = "click"
	EmailLogStatusSpamReport   = "spam_report"
	EmailLogStatusUnsubscribe  = "unsubscribe"
	EmailLogStatusDeferred     = "deferred"
	EmailLogStatusProcessed    = "processed"
)

// Email alert types
const (
	EmailAlertTypeHighBounceRate      = "high_bounce_rate"
	EmailAlertTypeHighComplaintRate   = "high_complaint_rate"
	EmailAlertTypeSendErrors          = "send_errors"
	EmailAlertTypeOpenRateDrop        = "open_rate_drop"
	EmailAlertTypeUnsubscribeSpike    = "unsubscribe_spike"
)

// Email alert severities
const (
	EmailAlertSeverityWarning  = "warning"
	EmailAlertSeverityCritical = "critical"
)

// SendGridWebhookEvent represents an incoming webhook event from SendGrid
type SendGridWebhookEvent struct {
	Email           string                 `json:"email"`
	Timestamp       int64                  `json:"timestamp"`
	Event           string                 `json:"event"`
	SgMessageID     string                 `json:"sg_message_id"`
	SgEventID       string                 `json:"sg_event_id"`
	Category        []string               `json:"category,omitempty"`
	Type            string                 `json:"type,omitempty"`      // For bounce events: bounce, blocked, etc.
	Reason          string                 `json:"reason,omitempty"`    // Bounce/drop reason
	Status          string                 `json:"status,omitempty"`    // Bounce status code
	URL             string                 `json:"url,omitempty"`       // Clicked URL
	IP              string                 `json:"ip,omitempty"`        // IP address
	UserAgent       string                 `json:"useragent,omitempty"` // User agent
	Response        string                 `json:"response,omitempty"`  // SMTP response
	Attempt         string                 `json:"attempt,omitempty"`   // Deferred attempt number
	CustomArgs      map[string]interface{} `json:"custom_args,omitempty"`
	ASMGroupID      int                    `json:"asm_group_id,omitempty"`      // Unsubscribe group ID
	MarketingCampaignID string             `json:"marketing_campaign_id,omitempty"`
	MarketingCampaignName string           `json:"marketing_campaign_name,omitempty"`
}

// Feed represents a user-created feed
type Feed struct {
	ID            uuid.UUID  `json:"id" db:"id"`
	UserID        uuid.UUID  `json:"user_id" db:"user_id"`
	Name          string     `json:"name" db:"name"`
	Description   *string    `json:"description,omitempty" db:"description"`
	Icon          *string    `json:"icon,omitempty" db:"icon"`
	IsPublic      bool       `json:"is_public" db:"is_public"`
	FollowerCount int        `json:"follower_count" db:"follower_count"`
	CreatedAt     time.Time  `json:"created_at" db:"created_at"`
	UpdatedAt     time.Time  `json:"updated_at" db:"updated_at"`
}

// FeedWithOwner includes owner information
type FeedWithOwner struct {
	Feed
	Owner *User `json:"owner,omitempty"`
}

// FeedItem represents a clip in a feed
type FeedItem struct {
	ID       uuid.UUID `json:"id" db:"id"`
	FeedID   uuid.UUID `json:"feed_id" db:"feed_id"`
	ClipID   uuid.UUID `json:"clip_id" db:"clip_id"`
	Position int       `json:"position" db:"position"`
	AddedAt  time.Time `json:"added_at" db:"added_at"`
}

// FeedItemWithClip includes clip information
type FeedItemWithClip struct {
	FeedItem
	Clip *Clip `json:"clip,omitempty"`
}

// FeedFollow represents a user following a feed
type FeedFollow struct {
	ID         uuid.UUID `json:"id" db:"id"`
	UserID     uuid.UUID `json:"user_id" db:"user_id"`
	FeedID     uuid.UUID `json:"feed_id" db:"feed_id"`
	FollowedAt time.Time `json:"followed_at" db:"followed_at"`
}

// CreateFeedRequest represents the request to create a feed
type CreateFeedRequest struct {
	Name        string  `json:"name" binding:"required,min=1,max=255"`
	Description *string `json:"description,omitempty" binding:"omitempty,max=1000"`
	Icon        *string `json:"icon,omitempty" binding:"omitempty,max=100"`
	IsPublic    *bool   `json:"is_public,omitempty"`
}

// UpdateFeedRequest represents the request to update a feed
type UpdateFeedRequest struct {
	Name        *string `json:"name,omitempty" binding:"omitempty,min=1,max=255"`
	Description *string `json:"description,omitempty" binding:"omitempty,max=1000"`
	Icon        *string `json:"icon,omitempty" binding:"omitempty,max=100"`
	IsPublic    *bool   `json:"is_public,omitempty"`
}

// AddClipToFeedRequest represents the request to add a clip to a feed
type AddClipToFeedRequest struct {
	ClipID uuid.UUID `json:"clip_id" binding:"required"`
}

// ReorderFeedClipsRequest represents the request to reorder clips in a feed
type ReorderFeedClipsRequest struct {
	ClipIDs []uuid.UUID `json:"clip_ids" binding:"required"`
}

// UserFollow represents a user following another user
type UserFollow struct {
	ID          uuid.UUID `json:"id" db:"id"`
	FollowerID  uuid.UUID `json:"follower_id" db:"follower_id"`
	FollowingID uuid.UUID `json:"following_id" db:"following_id"`
	CreatedAt   time.Time `json:"created_at" db:"created_at"`
}

// UserBlock represents a user blocking another user
type UserBlock struct {
	ID            uuid.UUID `json:"id" db:"id"`
	UserID        uuid.UUID `json:"user_id" db:"user_id"`
	BlockedUserID uuid.UUID `json:"blocked_user_id" db:"blocked_user_id"`
	BlockedAt     time.Time `json:"blocked_at" db:"blocked_at"`
}

// BlockedUser represents a user in a blocked users list
type BlockedUser struct {
	ID          uuid.UUID  `json:"id" db:"id"`
	Username    string     `json:"username" db:"username"`
	DisplayName string     `json:"display_name" db:"display_name"`
	AvatarURL   *string    `json:"avatar_url,omitempty" db:"avatar_url"`
	Bio         *string    `json:"bio,omitempty" db:"bio"`
	KarmaPoints int        `json:"karma_points" db:"karma_points"`
	BlockedAt   time.Time  `json:"blocked_at" db:"blocked_at"`
}

// UserActivity represents a user activity entry
type UserActivity struct {
	ID           uuid.UUID  `json:"id" db:"id"`
	UserID       uuid.UUID  `json:"user_id" db:"user_id"`
	ActivityType string     `json:"activity_type" db:"activity_type"`
	TargetID     *uuid.UUID `json:"target_id,omitempty" db:"target_id"`
	TargetType   *string    `json:"target_type,omitempty" db:"target_type"`
	Metadata     *string    `json:"metadata,omitempty" db:"metadata"` // JSONB stored as string
	CreatedAt    time.Time  `json:"created_at" db:"created_at"`
}

// Activity type constants
const (
	ActivityTypeClipSubmitted      = "clip_submitted"
	ActivityTypeUpvote             = "upvote"
	ActivityTypeDownvote           = "downvote"
	ActivityTypeComment            = "comment"
	ActivityTypeUserFollowed       = "user_followed"
	ActivityTypeBroadcasterFollowed = "broadcaster_followed"
)

// UserProfile represents a complete user profile with stats
type UserProfile struct {
	User
	Stats        UserProfileStats `json:"stats"`
	IsFollowing  bool             `json:"is_following"`   // Whether the current user is following this user
	IsFollowedBy bool             `json:"is_followed_by"` // Whether this user is following the current user
}

// UserProfileStats represents statistics for a user profile
type UserProfileStats struct {
	ClipsSubmitted      int `json:"clips_submitted"`
	TotalUpvotes        int `json:"total_upvotes"`
	TotalComments       int `json:"total_comments"`
	ClipsFeatured       int `json:"clips_featured"`
	BroadcastersFollowed int `json:"broadcasters_followed"`
}

// UserActivityItem represents a single activity item with expanded data
type UserActivityItem struct {
	UserActivity
	Username     string  `json:"username"`
	UserAvatar   *string `json:"user_avatar"`
	ClipTitle    *string `json:"clip_title,omitempty"`
	ClipID       *string `json:"clip_id,omitempty"`
	CommentText  *string `json:"comment_text,omitempty"`
	TargetUser   *string `json:"target_user,omitempty"`
}

// SocialLinks represents social media links
type SocialLinks struct {
	Twitter  *string `json:"twitter,omitempty"`
	Twitch   *string `json:"twitch,omitempty"`
	Discord  *string `json:"discord,omitempty"`
	YouTube  *string `json:"youtube,omitempty"`
	Website  *string `json:"website,omitempty"`
}

// UpdateSocialLinksRequest represents the request to update social links
type UpdateSocialLinksRequest struct {
	Twitter  *string `json:"twitter,omitempty" binding:"omitempty,max=255"`
	Twitch   *string `json:"twitch,omitempty" binding:"omitempty,max=255"`
	Discord  *string `json:"discord,omitempty" binding:"omitempty,max=255"`
	YouTube  *string `json:"youtube,omitempty" binding:"omitempty,max=255"`
	Website  *string `json:"website,omitempty" binding:"omitempty,url,max=255"`
}

// FollowerUser represents a user in a followers/following list
type FollowerUser struct {
	ID          uuid.UUID  `json:"id" db:"id"`
	Username    string     `json:"username" db:"username"`
	DisplayName string     `json:"display_name" db:"display_name"`
	AvatarURL   *string    `json:"avatar_url,omitempty" db:"avatar_url"`
	Bio         *string    `json:"bio,omitempty" db:"bio"`
	KarmaPoints int        `json:"karma_points" db:"karma_points"`
	FollowedAt  time.Time  `json:"followed_at" db:"followed_at"`
	IsFollowing bool       `json:"is_following"` // Whether the current user is following this user
}

// Category represents a high-level content category
type Category struct {
	ID          uuid.UUID `json:"id" db:"id"`
	Name        string    `json:"name" db:"name"`
	Slug        string    `json:"slug" db:"slug"`
	Description *string   `json:"description,omitempty" db:"description"`
	Icon        *string   `json:"icon,omitempty" db:"icon"`
	Position    int       `json:"position" db:"position"`
	CreatedAt   time.Time `json:"created_at" db:"created_at"`
	UpdatedAt   time.Time `json:"updated_at" db:"updated_at"`
}

// GameEntity represents a full game entity from Twitch (with database fields)
type GameEntity struct {
	ID            uuid.UUID `json:"id" db:"id"`
	TwitchGameID  string    `json:"twitch_game_id" db:"twitch_game_id"`
	Name          string    `json:"name" db:"name"`
	BoxArtURL     *string   `json:"box_art_url,omitempty" db:"box_art_url"`
	IGDBID        *string   `json:"igdb_id,omitempty" db:"igdb_id"`
	CreatedAt     time.Time `json:"created_at" db:"created_at"`
	UpdatedAt     time.Time `json:"updated_at" db:"updated_at"`
}

// GameWithStats represents a game with additional statistics
type GameWithStats struct {
	GameEntity
	ClipCount     int `json:"clip_count" db:"clip_count"`
	FollowerCount int `json:"follower_count" db:"follower_count"`
	IsFollowing   bool `json:"is_following"` // Whether the current user is following
}

// CategoryGame represents the many-to-many relationship between categories and games
type CategoryGame struct {
	GameID     uuid.UUID `json:"game_id" db:"game_id"`
	CategoryID uuid.UUID `json:"category_id" db:"category_id"`
	CreatedAt  time.Time `json:"created_at" db:"created_at"`
}

// GameFollow represents a user following a game
type GameFollow struct {
	ID         uuid.UUID `json:"id" db:"id"`
	UserID     uuid.UUID `json:"user_id" db:"user_id"`
	GameID     uuid.UUID `json:"game_id" db:"game_id"`
	FollowedAt time.Time `json:"followed_at" db:"followed_at"`
}

// TrendingGame represents a game with trending statistics
type TrendingGame struct {
	ID              uuid.UUID `json:"id" db:"id"`
	TwitchGameID    string    `json:"twitch_game_id" db:"twitch_game_id"`
	Name            string    `json:"name" db:"name"`
	BoxArtURL       *string   `json:"box_art_url,omitempty" db:"box_art_url"`
	RecentClipCount int       `json:"recent_clip_count" db:"recent_clip_count"`
	TotalVoteScore  int       `json:"total_vote_score" db:"total_vote_score"`
	FollowerCount   int       `json:"follower_count" db:"follower_count"`
}

// DiscoveryList represents a curated list of clips
type DiscoveryList struct {
	ID           uuid.UUID  `json:"id" db:"id"`
	Name         string     `json:"name" db:"name"`
	Slug         string     `json:"slug" db:"slug"`
	Description  *string    `json:"description,omitempty" db:"description"`
	IsFeatured   bool       `json:"is_featured" db:"is_featured"`
	IsActive     bool       `json:"is_active" db:"is_active"`
	DisplayOrder int        `json:"display_order" db:"display_order"`
	CreatedBy    *uuid.UUID `json:"created_by,omitempty" db:"created_by"`
	CreatedAt    time.Time  `json:"created_at" db:"created_at"`
	UpdatedAt    time.Time  `json:"updated_at" db:"updated_at"`
}

// DiscoveryListWithStats includes additional statistics about the list
type DiscoveryListWithStats struct {
	DiscoveryList
	ClipCount     int     `json:"clip_count" db:"clip_count"`
	FollowerCount int     `json:"follower_count" db:"follower_count"`
	IsFollowing   bool    `json:"is_following"`
	IsBookmarked  bool    `json:"is_bookmarked"`
	PreviewClips  []Clip  `json:"preview_clips,omitempty"`
}

// DiscoveryListClip represents the relationship between a list and a clip
type DiscoveryListClip struct {
	ID           uuid.UUID `json:"id" db:"id"`
	ListID       uuid.UUID `json:"list_id" db:"list_id"`
	ClipID       uuid.UUID `json:"clip_id" db:"clip_id"`
	DisplayOrder int       `json:"display_order" db:"display_order"`
	AddedAt      time.Time `json:"added_at" db:"added_at"`
}

// CreateDiscoveryListRequest represents the request to create a discovery list
type CreateDiscoveryListRequest struct {
	Name        string  `json:"name" binding:"required,min=1,max=200"`
	Description *string `json:"description,omitempty" binding:"omitempty,max=1000"`
	IsFeatured  *bool   `json:"is_featured,omitempty"`
}

// UpdateDiscoveryListRequest represents the request to update a discovery list
type UpdateDiscoveryListRequest struct {
	Name        *string `json:"name,omitempty" binding:"omitempty,min=1,max=200"`
	Description *string `json:"description,omitempty" binding:"omitempty,max=1000"`
	IsFeatured  *bool   `json:"is_featured,omitempty"`
	IsActive    *bool   `json:"is_active,omitempty"`
}

// AddClipToListRequest represents the request to add a clip to a discovery list
type AddClipToListRequest struct {
	ClipID uuid.UUID `json:"clip_id" binding:"required"`
}

// ReorderListClipsRequest represents the request to reorder clips in a discovery list
type ReorderListClipsRequest struct {
	ClipIDs []uuid.UUID `json:"clip_ids" binding:"required,min=1,max=200"`
}

// BroadcasterLiveStatus represents the live streaming status of a broadcaster
type BroadcasterLiveStatus struct {
	BroadcasterID string     `json:"broadcaster_id" db:"broadcaster_id"`
	UserLogin     *string    `json:"user_login,omitempty" db:"user_login"`
	UserName      *string    `json:"user_name,omitempty" db:"user_name"`
	IsLive        bool       `json:"is_live" db:"is_live"`
	StreamTitle   *string    `json:"stream_title,omitempty" db:"stream_title"`
	GameName      *string    `json:"game_name,omitempty" db:"game_name"`
	ViewerCount   int        `json:"viewer_count" db:"viewer_count"`
	StartedAt     *time.Time `json:"started_at,omitempty" db:"started_at"`
	LastChecked   time.Time  `json:"last_checked" db:"last_checked"`
	CreatedAt     time.Time  `json:"created_at" db:"created_at"`
	UpdatedAt     time.Time  `json:"updated_at" db:"updated_at"`
}

// AccountTypeConversion represents a conversion from one account type to another
type AccountTypeConversion struct {
	ID          uuid.UUID              `json:"id" db:"id"`
	UserID      uuid.UUID              `json:"user_id" db:"user_id"`
	OldType     string                 `json:"old_type" db:"old_type"`
	NewType     string                 `json:"new_type" db:"new_type"`
	Reason      *string                `json:"reason,omitempty" db:"reason"`
	ConvertedBy *uuid.UUID             `json:"converted_by,omitempty" db:"converted_by"`
	ConvertedAt time.Time              `json:"converted_at" db:"converted_at"`
	Metadata    map[string]interface{} `json:"metadata,omitempty" db:"metadata"`
	CreatedAt   time.Time              `json:"created_at" db:"created_at"`
}

// AccountTypeConversionWithUser includes user and converter information
type AccountTypeConversionWithUser struct {
	AccountTypeConversion
	User        *User `json:"user,omitempty"`
	ConvertedBy *User `json:"converted_by_user,omitempty"`
}

// ConvertToBroadcasterRequest represents the request to convert to broadcaster account type
type ConvertToBroadcasterRequest struct {
	Reason *string `json:"reason,omitempty" binding:"omitempty,max=500"`
}

// ConvertToModeratorRequest represents the request to convert to moderator account type
type ConvertToModeratorRequest struct {
	Reason *string `json:"reason,omitempty" binding:"omitempty,max=500"`
}

// AccountTypeResponse represents the response for account type queries
type AccountTypeResponse struct {
	AccountType    string                `json:"account_type"`
	UpdatedAt      *time.Time            `json:"updated_at,omitempty"`
	Permissions    []string              `json:"permissions"`
	ConversionHistory []AccountTypeConversion `json:"conversion_history,omitempty"`
}<|MERGE_RESOLUTION|>--- conflicted
+++ resolved
@@ -271,13 +271,8 @@
 	Older     int `json:"older"`
 }
 
-<<<<<<< HEAD
-// Game represents a game (aggregated from clips) for search results
-type Game struct {
-=======
 // GameSearchResult represents a game in search results (aggregated from clips)
 type GameSearchResult struct {
->>>>>>> 86aec106
 	ID        string `json:"id" db:"game_id"`
 	Name      string `json:"name" db:"game_name"`
 	ClipCount int    `json:"clip_count" db:"clip_count"`
