package services

import (
	"context"
	"fmt"
	"time"

	"github.com/google/uuid"
	"github.com/subculture-collective/clipper/internal/models"
	"github.com/subculture-collective/clipper/internal/repository"
	"github.com/subculture-collective/clipper/internal/utils"
	"github.com/subculture-collective/clipper/pkg/twitch"
)

// SubmissionService handles clip submission business logic
type SubmissionService struct {
	submissionRepo *repository.SubmissionRepository
	clipRepo       *repository.ClipRepository
	userRepo       *repository.UserRepository
	twitchClient   *twitch.Client
}

// NewSubmissionService creates a new SubmissionService
func NewSubmissionService(
	submissionRepo *repository.SubmissionRepository,
	clipRepo *repository.ClipRepository,
	userRepo *repository.UserRepository,
	twitchClient *twitch.Client,
) *SubmissionService {
	return &SubmissionService{
		submissionRepo: submissionRepo,
		clipRepo:       clipRepo,
		userRepo:       userRepo,
		twitchClient:   twitchClient,
	}
}

// SubmitClipRequest represents a clip submission request
type SubmitClipRequest struct {
	ClipURL                 string   `json:"clip_url" binding:"required"`
	CustomTitle             *string  `json:"custom_title,omitempty"`
<<<<<<< HEAD
	BroadcasterNameOverride *string  `json:"broadcaster_name_override,omitempty"`
	Tags                    []string `json:"tags,omitempty"`
	IsNSFW                  bool     `json:"is_nsfw"`
	SubmissionReason        *string  `json:"submission_reason,omitempty"`
=======
	Tags                    []string `json:"tags,omitempty"`
	IsNSFW                  bool     `json:"is_nsfw"`
	SubmissionReason        *string  `json:"submission_reason,omitempty"`
	BroadcasterNameOverride *string  `json:"broadcaster_name_override,omitempty"`
>>>>>>> 533f3c7b
}

// ValidationError represents a validation error
type ValidationError struct {
	Field   string `json:"field"`
	Message string `json:"message"`
}

func (e *ValidationError) Error() string {
	return fmt.Sprintf("%s: %s", e.Field, e.Message)
}

// SubmitClip handles clip submission with validation and duplicate detection
func (s *SubmissionService) SubmitClip(ctx context.Context, userID uuid.UUID, req *SubmitClipRequest) (*models.ClipSubmission, error) {
	// Check user permissions and rate limits
	user, err := s.userRepo.GetByID(ctx, userID)
	if err != nil {
		return nil, fmt.Errorf("failed to get user: %w", err)
	}

	if user.IsBanned {
		return nil, &ValidationError{Field: "user", Message: "User is banned"}
	}

	// Check minimum karma requirement (100 karma)
	if user.KarmaPoints < 100 {
		return nil, &ValidationError{Field: "karma", Message: "Minimum 100 karma required to submit clips"}
	}

	// Check rate limits (5 per hour, 20 per day)
	if err := s.checkRateLimits(ctx, userID); err != nil {
		return nil, err
	}

	// Extract clip ID from URL - use the function from clip_sync_service
	clipID := extractClipIDFromURL(req.ClipURL)
	if clipID == "" {
		return nil, &ValidationError{Field: "clip_url", Message: "Invalid Twitch clip URL"}
	}

	// Check for duplicates
	if err := s.checkDuplicates(ctx, clipID); err != nil {
		return nil, err
	}

	// Fetch clip metadata from Twitch
	twitchClip, err := s.fetchClipFromTwitch(ctx, clipID)
	if err != nil {
		return nil, err
	}

	// Validate clip quality
	if err := s.validateClipQuality(twitchClip); err != nil {
		return nil, err
	}

	// Create submission
	submission := &models.ClipSubmission{
		ID:                      uuid.New(),
		UserID:                  userID,
		TwitchClipID:            twitchClip.ID,
		TwitchClipURL:           twitchClip.URL,
		Title:                   &twitchClip.Title,
		CustomTitle:             req.CustomTitle,
		BroadcasterNameOverride: req.BroadcasterNameOverride,
		Tags:                    req.Tags,
		IsNSFW:                  req.IsNSFW,
		SubmissionReason:        req.SubmissionReason,
		Status:                  "pending",
		CreatedAt:               time.Now(),
		UpdatedAt:               time.Now(),
		// Metadata from Twitch
		CreatorName:             &twitchClip.CreatorName,
		CreatorID:               utils.StringPtr(twitchClip.CreatorID),
		BroadcasterName:         &twitchClip.BroadcasterName,
		BroadcasterID:           utils.StringPtr(twitchClip.BroadcasterID),
		BroadcasterNameOverride: req.BroadcasterNameOverride,
		GameID:                  utils.StringPtr(twitchClip.GameID),
		ThumbnailURL:            utils.StringPtr(twitchClip.ThumbnailURL),
		Duration:                utils.Float64Ptr(twitchClip.Duration),
		ViewCount:               twitchClip.ViewCount,
	}

	// Check for auto-approval
	if s.shouldAutoApprove(user) {
		submission.Status = "approved"
		submission.ReviewedBy = &userID
		submission.ReviewedAt = &submission.CreatedAt

		// Create clip immediately
		if err := s.createClipFromSubmission(ctx, submission); err != nil {
			return nil, fmt.Errorf("failed to create clip: %w", err)
		}

		// Award karma
		if err := s.awardKarma(ctx, userID, 10); err != nil {
			// Log error but don't fail
			fmt.Printf("Failed to award karma: %v\n", err)
		}
	}

	// Save submission
	if err := s.submissionRepo.Create(ctx, submission); err != nil {
		return nil, fmt.Errorf("failed to create submission: %w", err)
	}

	return submission, nil
}

// checkRateLimits validates rate limits for submissions
func (s *SubmissionService) checkRateLimits(ctx context.Context, userID uuid.UUID) error {
	// Check hourly limit (5 per hour)
	hourlyCount, err := s.submissionRepo.CountUserSubmissions(ctx, userID, time.Now().Add(-1*time.Hour))
	if err != nil {
		return fmt.Errorf("failed to check hourly rate limit: %w", err)
	}
	if hourlyCount >= 5 {
		return &ValidationError{Field: "rate_limit", Message: "Maximum 5 submissions per hour exceeded"}
	}

	// Check daily limit (20 per day)
	dailyCount, err := s.submissionRepo.CountUserSubmissions(ctx, userID, time.Now().Add(-24*time.Hour))
	if err != nil {
		return fmt.Errorf("failed to check daily rate limit: %w", err)
	}
	if dailyCount >= 20 {
		return &ValidationError{Field: "rate_limit", Message: "Maximum 20 submissions per day exceeded"}
	}

	return nil
}

// checkDuplicates checks if clip already exists or was submitted
func (s *SubmissionService) checkDuplicates(ctx context.Context, twitchClipID string) error {
	// Check if clip already exists in clips table
	exists, err := s.clipRepo.ExistsByTwitchClipID(ctx, twitchClipID)
	if err != nil {
		return fmt.Errorf("failed to check clip existence: %w", err)
	}
	if exists {
		return &ValidationError{Field: "clip_url", Message: "This clip already exists in our database"}
	}

	// Check if clip was already submitted
	submission, err := s.submissionRepo.GetByTwitchClipID(ctx, twitchClipID)
	if err != nil {
		return fmt.Errorf("failed to check submission existence: %w", err)
	}
	if submission != nil {
		if submission.Status == "pending" {
			return &ValidationError{Field: "clip_url", Message: "This clip is already pending review"}
		}
		if submission.Status == "approved" {
			return &ValidationError{Field: "clip_url", Message: "This clip has already been approved"}
		}
		// If rejected, allow resubmission after some time
		if submission.Status == "rejected" && time.Since(submission.CreatedAt) < 7*24*time.Hour {
			return &ValidationError{Field: "clip_url", Message: "This clip was recently rejected"}
		}
	}

	return nil
}

// fetchClipFromTwitch fetches clip metadata from Twitch API
func (s *SubmissionService) fetchClipFromTwitch(ctx context.Context, clipID string) (*twitch.Clip, error) {
	if s.twitchClient == nil {
		return nil, fmt.Errorf("Twitch API is not configured")
	}

	params := &twitch.ClipParams{
		ClipIDs: []string{clipID},
	}

	resp, err := s.twitchClient.GetClips(ctx, params)
	if err != nil {
		return nil, &ValidationError{Field: "clip_url", Message: "Failed to fetch clip from Twitch"}
	}

	if len(resp.Data) == 0 {
		return nil, &ValidationError{Field: "clip_url", Message: "Clip not found on Twitch"}
	}

	return &resp.Data[0], nil
}

// validateClipQuality validates clip meets quality requirements
func (s *SubmissionService) validateClipQuality(clip *twitch.Clip) error {
	// Check if clip is too old (>6 months)
	if time.Since(clip.CreatedAt) > 6*30*24*time.Hour {
		return &ValidationError{Field: "clip", Message: "Clip is too old (must be less than 6 months)"}
	}

	// Check if clip is too short (<5 seconds)
	if clip.Duration < 5.0 {
		return &ValidationError{Field: "clip", Message: "Clip is too short (must be at least 5 seconds)"}
	}

	// Check if clip has valid metadata
	if clip.Title == "" || clip.BroadcasterName == "" {
		return &ValidationError{Field: "clip", Message: "Clip has invalid metadata"}
	}

	return nil
}

// shouldAutoApprove determines if a submission should be auto-approved
func (s *SubmissionService) shouldAutoApprove(user *models.User) bool {
	// Admins and moderators are auto-approved
	if user.Role == "admin" || user.Role == "moderator" {
		return true
	}

	// High karma users (>1000) are auto-approved
	if user.KarmaPoints >= 1000 {
		return true
	}

	return false
}

// createClipFromSubmission creates a clip in the main clips table
func (s *SubmissionService) createClipFromSubmission(ctx context.Context, submission *models.ClipSubmission) error {
	emptyStr := ""
	title := utils.StringOrDefault(submission.CustomTitle, submission.Title)
	creatorName := utils.StringOrDefault(submission.CreatorName, &emptyStr)
<<<<<<< HEAD
	// Use BroadcasterNameOverride if provided, otherwise fall back to BroadcasterName
	broadcasterNameFallback := utils.StringOrDefault(submission.BroadcasterName, &emptyStr)
	broadcasterName := utils.StringOrDefault(submission.BroadcasterNameOverride, &broadcasterNameFallback)
=======

	// Use broadcaster_name_override if provided and not empty, otherwise use broadcaster_name from Twitch
	var broadcasterName string
	if submission.BroadcasterNameOverride != nil && *submission.BroadcasterNameOverride != "" {
		broadcasterName = *submission.BroadcasterNameOverride
	} else if submission.BroadcasterName != nil {
		broadcasterName = *submission.BroadcasterName
	}
>>>>>>> 533f3c7b

	clip := &models.Clip{
		ID:              uuid.New(),
		TwitchClipID:    submission.TwitchClipID,
		TwitchClipURL:   submission.TwitchClipURL,
		EmbedURL:        fmt.Sprintf("https://clips.twitch.tv/embed?clip=%s", submission.TwitchClipID),
		Title:           title,
		CreatorName:     creatorName,
		CreatorID:       submission.CreatorID,
		BroadcasterName: broadcasterName,
		BroadcasterID:   submission.BroadcasterID,
		GameID:          submission.GameID,
		GameName:        submission.GameName,
		ThumbnailURL:    submission.ThumbnailURL,
		Duration:        submission.Duration,
		ViewCount:       submission.ViewCount,
		CreatedAt:       time.Now(),
		ImportedAt:      time.Now(),
		IsNSFW:          submission.IsNSFW,
	}

	return s.clipRepo.Create(ctx, clip)
}

// awardKarma awards karma points to a user
func (s *SubmissionService) awardKarma(ctx context.Context, userID uuid.UUID, points int) error {
	user, err := s.userRepo.GetByID(ctx, userID)
	if err != nil {
		return err
	}

	user.KarmaPoints += points
	return s.userRepo.Update(ctx, user)
}

// ApproveSubmission approves a submission and creates the clip
func (s *SubmissionService) ApproveSubmission(ctx context.Context, submissionID, reviewerID uuid.UUID) error {
	submission, err := s.submissionRepo.GetByID(ctx, submissionID)
	if err != nil {
		return fmt.Errorf("failed to get submission: %w", err)
	}

	if submission.Status != "pending" {
		return fmt.Errorf("submission is not pending")
	}

	// Create clip
	if err := s.createClipFromSubmission(ctx, submission); err != nil {
		return fmt.Errorf("failed to create clip: %w", err)
	}

	// Update submission status
	if err := s.submissionRepo.UpdateStatus(ctx, submissionID, "approved", reviewerID, nil); err != nil {
		return fmt.Errorf("failed to update submission status: %w", err)
	}

	// Award karma to submitter
	if err := s.awardKarma(ctx, submission.UserID, 10); err != nil {
		// Log error but don't fail
		fmt.Printf("Failed to award karma: %v\n", err)
	}

	return nil
}

// RejectSubmission rejects a submission
func (s *SubmissionService) RejectSubmission(ctx context.Context, submissionID, reviewerID uuid.UUID, reason string) error {
	submission, err := s.submissionRepo.GetByID(ctx, submissionID)
	if err != nil {
		return fmt.Errorf("failed to get submission: %w", err)
	}

	if submission.Status != "pending" {
		return fmt.Errorf("submission is not pending")
	}

	// Update submission status
	if err := s.submissionRepo.UpdateStatus(ctx, submissionID, "rejected", reviewerID, &reason); err != nil {
		return fmt.Errorf("failed to update submission status: %w", err)
	}

	// Penalize karma
	if err := s.awardKarma(ctx, submission.UserID, -5); err != nil {
		// Log error but don't fail
		fmt.Printf("Failed to penalize karma: %v\n", err)
	}

	return nil
}

// GetUserSubmissions retrieves submissions for a user
func (s *SubmissionService) GetUserSubmissions(ctx context.Context, userID uuid.UUID, page, limit int) ([]*models.ClipSubmission, int, error) {
	return s.submissionRepo.ListByUser(ctx, userID, page, limit)
}

// GetPendingSubmissions retrieves pending submissions for moderation
func (s *SubmissionService) GetPendingSubmissions(ctx context.Context, page, limit int) ([]*models.ClipSubmissionWithUser, int, error) {
	return s.submissionRepo.ListPending(ctx, page, limit)
}

// GetSubmissionStats retrieves submission statistics for a user
func (s *SubmissionService) GetSubmissionStats(ctx context.Context, userID uuid.UUID) (*models.SubmissionStats, error) {
	return s.submissionRepo.GetUserStats(ctx, userID)
}

// extractClipIDFromURL extracts the clip ID from a Twitch clip URL or returns the ID if already provided
func extractClipIDFromURL(clipURLOrID string) string {
	// If it's already just an ID (alphanumeric), return it
	if len(clipURLOrID) > 0 && clipURLOrID[0] != 'h' {
		return clipURLOrID
	}

	// Handle full URLs
	parts := []rune(clipURLOrID)
	lastSlash := -1
	for i := len(parts) - 1; i >= 0; i-- {
		if parts[i] == '/' {
			lastSlash = i
			break
		}
	}

	if lastSlash == -1 || lastSlash == len(parts)-1 {
		return ""
	}

	clipID := string(parts[lastSlash+1:])

	// Remove query parameters if present
	queryStart := -1
	for i, r := range clipID {
		if r == '?' {
			queryStart = i
			break
		}
	}

	if queryStart != -1 {
		clipID = clipID[:queryStart]
	}

	return clipID
}<|MERGE_RESOLUTION|>--- conflicted
+++ resolved
@@ -39,17 +39,10 @@
 type SubmitClipRequest struct {
 	ClipURL                 string   `json:"clip_url" binding:"required"`
 	CustomTitle             *string  `json:"custom_title,omitempty"`
-<<<<<<< HEAD
 	BroadcasterNameOverride *string  `json:"broadcaster_name_override,omitempty"`
 	Tags                    []string `json:"tags,omitempty"`
 	IsNSFW                  bool     `json:"is_nsfw"`
 	SubmissionReason        *string  `json:"submission_reason,omitempty"`
-=======
-	Tags                    []string `json:"tags,omitempty"`
-	IsNSFW                  bool     `json:"is_nsfw"`
-	SubmissionReason        *string  `json:"submission_reason,omitempty"`
-	BroadcasterNameOverride *string  `json:"broadcaster_name_override,omitempty"`
->>>>>>> 533f3c7b
 }
 
 // ValidationError represents a validation error
@@ -276,20 +269,9 @@
 	emptyStr := ""
 	title := utils.StringOrDefault(submission.CustomTitle, submission.Title)
 	creatorName := utils.StringOrDefault(submission.CreatorName, &emptyStr)
-<<<<<<< HEAD
 	// Use BroadcasterNameOverride if provided, otherwise fall back to BroadcasterName
 	broadcasterNameFallback := utils.StringOrDefault(submission.BroadcasterName, &emptyStr)
 	broadcasterName := utils.StringOrDefault(submission.BroadcasterNameOverride, &broadcasterNameFallback)
-=======
-
-	// Use broadcaster_name_override if provided and not empty, otherwise use broadcaster_name from Twitch
-	var broadcasterName string
-	if submission.BroadcasterNameOverride != nil && *submission.BroadcasterNameOverride != "" {
-		broadcasterName = *submission.BroadcasterNameOverride
-	} else if submission.BroadcasterName != nil {
-		broadcasterName = *submission.BroadcasterName
-	}
->>>>>>> 533f3c7b
 
 	clip := &models.Clip{
 		ID:              uuid.New(),
