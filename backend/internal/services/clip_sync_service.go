package services

import (
	"context"
	"fmt"
	"log"
	"strings"
	"time"

	"github.com/google/uuid"
	"github.com/subculture-collective/clipper/internal/models"
	"github.com/subculture-collective/clipper/internal/repository"
	"github.com/subculture-collective/clipper/internal/utils"
	"github.com/subculture-collective/clipper/pkg/twitch"
)

// ClipSyncService handles fetching and syncing clips from Twitch
type ClipSyncService struct {
	twitchClient *twitch.Client
	clipRepo     *repository.ClipRepository
}

// NewClipSyncService creates a new ClipSyncService
func NewClipSyncService(twitchClient *twitch.Client, clipRepo *repository.ClipRepository) *ClipSyncService {
	return &ClipSyncService{
		twitchClient: twitchClient,
		clipRepo:     clipRepo,
	}
}

// SyncStats contains statistics about a sync operation
type SyncStats struct {
	ClipsFetched int
	ClipsCreated int
	ClipsUpdated int
	ClipsSkipped int
	Errors       []string
	StartTime    time.Time
	EndTime      time.Time
}

// SyncClipsByGame fetches and syncs clips for a specific game
func (s *ClipSyncService) SyncClipsByGame(ctx context.Context, gameID string, hours int, limit int) (*SyncStats, error) {
	stats := &SyncStats{
		StartTime: time.Now(),
	}

	// Calculate time range
	endTime := time.Now()
	startTime := endTime.Add(-time.Duration(hours) * time.Hour)

	params := &twitch.ClipParams{
		GameID:    gameID,
		StartedAt: startTime,
		EndedAt:   endTime,
		First:     utils.Min(limit, 100), // Twitch API max is 100
	}

	log.Printf("Syncing clips for game %s from %v to %v", gameID, startTime, endTime)

	// Fetch clips with pagination
	totalFetched := 0
	for totalFetched < limit {
		clipsResp, err := s.twitchClient.GetClips(ctx, params)
		if err != nil {
			stats.Errors = append(stats.Errors, fmt.Sprintf("Failed to fetch clips: %v", err))
			break
		}

		if len(clipsResp.Data) == 0 {
			break
		}

		// Process each clip
		for _, twitchClip := range clipsResp.Data {
			if err := s.processClip(ctx, &twitchClip, stats); err != nil {
				stats.Errors = append(stats.Errors, fmt.Sprintf("Failed to process clip %s: %v", twitchClip.ID, err))
			}
			totalFetched++
			if totalFetched >= limit {
				break
			}
		}

		// Check if there are more pages
		if clipsResp.Pagination.Cursor == "" || totalFetched >= limit {
			break
		}

		params.After = clipsResp.Pagination.Cursor
	}

	stats.ClipsFetched = totalFetched
	stats.EndTime = time.Now()

	log.Printf("Sync completed: fetched=%d created=%d updated=%d skipped=%d errors=%d duration=%v",
		stats.ClipsFetched, stats.ClipsCreated, stats.ClipsUpdated, stats.ClipsSkipped,
		len(stats.Errors), stats.EndTime.Sub(stats.StartTime))

	return stats, nil
}

// SyncClipsByBroadcaster fetches and syncs clips for a specific broadcaster
func (s *ClipSyncService) SyncClipsByBroadcaster(ctx context.Context, broadcasterID string, hours int, limit int) (*SyncStats, error) {
	stats := &SyncStats{
		StartTime: time.Now(),
	}

	// Calculate time range
	endTime := time.Now()
	startTime := endTime.Add(-time.Duration(hours) * time.Hour)

	params := &twitch.ClipParams{
		BroadcasterID: broadcasterID,
		StartedAt:     startTime,
		EndedAt:       endTime,
		First:         utils.Min(limit, 100),
	}

	log.Printf("Syncing clips for broadcaster %s from %v to %v", broadcasterID, startTime, endTime)

	// Fetch clips with pagination
	totalFetched := 0
	for totalFetched < limit {
		clipsResp, err := s.twitchClient.GetClips(ctx, params)
		if err != nil {
			stats.Errors = append(stats.Errors, fmt.Sprintf("Failed to fetch clips: %v", err))
			break
		}

		if len(clipsResp.Data) == 0 {
			break
		}

		// Process each clip
		for _, twitchClip := range clipsResp.Data {
			if err := s.processClip(ctx, &twitchClip, stats); err != nil {
				stats.Errors = append(stats.Errors, fmt.Sprintf("Failed to process clip %s: %v", twitchClip.ID, err))
			}
			totalFetched++
			if totalFetched >= limit {
				break
			}
		}

		// Check if there are more pages
		if clipsResp.Pagination.Cursor == "" || totalFetched >= limit {
			break
		}

		params.After = clipsResp.Pagination.Cursor
	}

	stats.ClipsFetched = totalFetched
	stats.EndTime = time.Now()

	log.Printf("Sync completed: fetched=%d created=%d updated=%d skipped=%d errors=%d duration=%v",
		stats.ClipsFetched, stats.ClipsCreated, stats.ClipsUpdated, stats.ClipsSkipped,
		len(stats.Errors), stats.EndTime.Sub(stats.StartTime))

	return stats, nil
}

// SyncTrendingClips fetches trending clips from multiple top games
func (s *ClipSyncService) SyncTrendingClips(ctx context.Context, hours int, clipsPerGame int) (*SyncStats, error) {
	stats := &SyncStats{
		StartTime: time.Now(),
	}

	// List of popular game IDs (top games on Twitch as of 2024)
	// In a real implementation, this could be fetched dynamically from Twitch's Get Top Games endpoint
	popularGameIDs := []string{
		"32982",  // Grand Theft Auto V
		"33214",  // Fortnite
		"516575", // Valorant
		"21779",  // League of Legends
		"27471",  // Minecraft
		"512710", // Call of Duty: Warzone
		"511224", // Apex Legends
		"29595",  // Dota 2
		"488552", // Overwatch 2
		"518203", // Sports
	}

	log.Printf("Syncing trending clips from %d games, %d clips per game", len(popularGameIDs), clipsPerGame)

	for _, gameID := range popularGameIDs {
		gameStats, err := s.SyncClipsByGame(ctx, gameID, hours, clipsPerGame)
		if err != nil {
			stats.Errors = append(stats.Errors, fmt.Sprintf("Failed to sync game %s: %v", gameID, err))
			continue
		}

		// Aggregate stats
		stats.ClipsFetched += gameStats.ClipsFetched
		stats.ClipsCreated += gameStats.ClipsCreated
		stats.ClipsUpdated += gameStats.ClipsUpdated
		stats.ClipsSkipped += gameStats.ClipsSkipped
		stats.Errors = append(stats.Errors, gameStats.Errors...)
	}

	stats.EndTime = time.Now()

	log.Printf("Trending sync completed: fetched=%d created=%d updated=%d skipped=%d errors=%d duration=%v",
		stats.ClipsFetched, stats.ClipsCreated, stats.ClipsUpdated, stats.ClipsSkipped,
		len(stats.Errors), stats.EndTime.Sub(stats.StartTime))

	return stats, nil
}

// FetchClipByURL fetches a single clip by its Twitch URL or ID
func (s *ClipSyncService) FetchClipByURL(ctx context.Context, clipURLOrID string) (*models.Clip, error) {
	// Extract clip ID from URL if needed
	clipID := ExtractClipID(clipURLOrID)
	if clipID == "" {
		return nil, fmt.Errorf("invalid clip URL or ID: %s", clipURLOrID)
	}

	// Fetch from Twitch
	params := &twitch.ClipParams{
		ClipIDs: []string{clipID},
	}

	clipsResp, err := s.twitchClient.GetClips(ctx, params)
	if err != nil {
		return nil, fmt.Errorf("failed to fetch clip from Twitch: %w", err)
	}

	if len(clipsResp.Data) == 0 {
		return nil, fmt.Errorf("clip not found: %s", clipID)
	}

	twitchClip := clipsResp.Data[0]

	// Check if already exists
	exists, err := s.clipRepo.ExistsByTwitchClipID(ctx, twitchClip.ID)
	if err != nil {
		return nil, fmt.Errorf("failed to check clip existence: %w", err)
	}

	if exists {
		// Return existing clip
		return s.clipRepo.GetByTwitchClipID(ctx, twitchClip.ID)
	}

	// Transform and save
	clip := transformTwitchClip(&twitchClip)
	if err := s.clipRepo.Create(ctx, clip); err != nil {
		return nil, fmt.Errorf("failed to save clip: %w", err)
	}

	return clip, nil
}

// processClip processes a single clip from Twitch (create or update)
func (s *ClipSyncService) processClip(ctx context.Context, twitchClip *twitch.Clip, stats *SyncStats) error {
	// Check if clip already exists
	exists, err := s.clipRepo.ExistsByTwitchClipID(ctx, twitchClip.ID)
	if err != nil {
		return fmt.Errorf("failed to check clip existence: %w", err)
	}

	if exists {
		// Update view count for existing clip
		if err := s.clipRepo.UpdateViewCount(ctx, twitchClip.ID, twitchClip.ViewCount); err != nil {
			return fmt.Errorf("failed to update view count: %w", err)
		}
		stats.ClipsUpdated++
		return nil
	}

	// Transform Twitch clip to our model
	clip := transformTwitchClip(twitchClip)

	// Save to database
	if err := s.clipRepo.Create(ctx, clip); err != nil {
		return fmt.Errorf("failed to create clip: %w", err)
	}

	stats.ClipsCreated++
	return nil
}

// transformTwitchClip converts a Twitch API clip to our database model
func transformTwitchClip(twitchClip *twitch.Clip) *models.Clip {
	return &models.Clip{
		ID:              uuid.New(),
		TwitchClipID:    twitchClip.ID,
		TwitchClipURL:   twitchClip.URL,
		EmbedURL:        twitchClip.EmbedURL,
		Title:           twitchClip.Title,
		CreatorName:     twitchClip.CreatorName,
		CreatorID:       utils.StringPtr(twitchClip.CreatorID),
		BroadcasterName: twitchClip.BroadcasterName,
		BroadcasterID:   utils.StringPtr(twitchClip.BroadcasterID),
		GameID:          utils.StringPtr(twitchClip.GameID),
		GameName:        nil, // Will be enriched separately if needed
		Language:        utils.StringPtr(twitchClip.Language),
		ThumbnailURL:    utils.StringPtr(twitchClip.ThumbnailURL),
		Duration:        utils.Float64Ptr(twitchClip.Duration),
		ViewCount:       twitchClip.ViewCount,
		CreatedAt:       twitchClip.CreatedAt,
		ImportedAt:      time.Now(),
		VoteScore:       0,
		CommentCount:    0,
		FavoriteCount:   0,
		IsFeatured:      false,
		IsNSFW:          false,
		IsRemoved:       false,
		RemovedReason:   nil,
	}
}

// ExtractClipID extracts the clip ID from a Twitch clip URL or returns the ID if already provided
func ExtractClipID(clipURLOrID string) string {
	// If it's already just an ID (alphanumeric), return it
	if !strings.Contains(clipURLOrID, "/") && !strings.Contains(clipURLOrID, "twitch.tv") {
		return clipURLOrID
	}

	// Handle full URLs: https://www.twitch.tv/username/clip/ClipIDHere
	// or https://clips.twitch.tv/ClipIDHere
	parts := strings.Split(clipURLOrID, "/")
	if len(parts) > 0 {
		// Get the last non-empty part
		for i := len(parts) - 1; i >= 0; i-- {
			if parts[i] != "" && parts[i] != "clip" {
				// Remove query parameters if present
				clipID := strings.Split(parts[i], "?")[0]
				return clipID
			}
		}
	}

	return ""
<<<<<<< HEAD
=======
}

// Helper functions
func float64Ptr(f float64) *float64 {
	if f == 0 {
		return nil
	}
	return &f
}

func min(a, b int) int {
	if a < b {
		return a
	}
	return b
>>>>>>> 05e55557
}<|MERGE_RESOLUTION|>--- conflicted
+++ resolved
@@ -333,8 +333,6 @@
 	}
 
 	return ""
-<<<<<<< HEAD
-=======
 }
 
 // Helper functions
@@ -350,5 +348,4 @@
 		return a
 	}
 	return b
->>>>>>> 05e55557
 }