--- conflicted
+++ resolved
@@ -55,13 +55,9 @@
 		})
 		return
 	}
-<<<<<<< HEAD
-
-	// Check if user already has a pending application
-=======
-	
+
 	// === ABUSE PREVENTION CHECKS ===
-	
+
 	// 0. Check if user is already verified
 	isVerified, err := h.verificationRepo.IsUserVerified(ctx, userID)
 	if err != nil {
@@ -70,16 +66,15 @@
 		})
 		return
 	}
-	
+
 	if isVerified {
 		c.JSON(http.StatusBadRequest, gin.H{
 			"error": "You are already verified",
 		})
 		return
 	}
-	
+
 	// 1. Check if user already has a pending application
->>>>>>> df354da8
 	existing, err := h.verificationRepo.GetApplicationByUserID(ctx, userID, models.VerificationStatusPending)
 	if err != nil {
 		c.JSON(http.StatusInternalServerError, gin.H{
@@ -94,10 +89,7 @@
 		})
 		return
 	}
-<<<<<<< HEAD
-
-=======
-	
+
 	// 2. Check for recently rejected applications (30-day cooldown)
 	recentRejection, err := h.verificationRepo.GetRecentRejectedApplicationByUserID(ctx, userID, 30)
 	if err != nil {
@@ -106,7 +98,7 @@
 		})
 		return
 	}
-	
+
 	if recentRejection != nil {
 		c.JSON(http.StatusBadRequest, gin.H{
 			"error":       "You must wait 30 days after a rejection before reapplying",
@@ -114,7 +106,7 @@
 		})
 		return
 	}
-	
+
 	// 3. Check total application count to detect potential abuse
 	totalApps, err := h.verificationRepo.GetApplicationCountByUserID(ctx, userID)
 	if err != nil {
@@ -123,14 +115,14 @@
 		})
 		return
 	}
-	
+
 	if totalApps >= 5 {
 		c.JSON(http.StatusBadRequest, gin.H{
 			"error": "You have reached the maximum number of verification applications",
 		})
 		return
 	}
-	
+
 	// 4. Check for duplicate Twitch URLs from other users
 	duplicateApps, err := h.verificationRepo.GetApplicationsByTwitchURL(ctx, req.TwitchChannelURL, userID)
 	if err != nil {
@@ -139,15 +131,14 @@
 		})
 		return
 	}
-	
+
 	if len(duplicateApps) > 0 {
 		c.JSON(http.StatusBadRequest, gin.H{
 			"error": "This Twitch channel is already associated with another verification application",
 		})
 		return
 	}
-	
->>>>>>> df354da8
+
 	// Create application
 	app := &models.CreatorVerificationApplication{
 		UserID:             userID,
@@ -442,25 +433,25 @@
 // GET /admin/verification/audit-logs
 func (h *VerificationHandler) GetAuditLogs(c *gin.Context) {
 	ctx := c.Request.Context()
-	
+
 	// Parse query parameters
 	userIDParam := c.Query("user_id")
 	onlyFlagged := c.DefaultQuery("only_flagged", "false") == "true"
 	limit, _ := strconv.Atoi(c.DefaultQuery("limit", "50"))
 	page, _ := strconv.Atoi(c.DefaultQuery("page", "1"))
-	
+
 	if limit < 1 || limit > 100 {
 		limit = 50
 	}
 	if page < 1 {
 		page = 1
 	}
-	
+
 	offset := (page - 1) * limit
-	
+
 	var logs []*models.VerificationAuditLog
 	var err error
-	
+
 	if onlyFlagged {
 		logs, err = h.verificationRepo.GetFlaggedAudits(ctx, limit, offset)
 	} else if userIDParam != "" {
@@ -476,14 +467,14 @@
 		// If neither flagged nor user_id specified, return flagged by default for admin view
 		logs, err = h.verificationRepo.GetFlaggedAudits(ctx, limit, offset)
 	}
-	
+
 	if err != nil {
 		c.JSON(http.StatusInternalServerError, gin.H{
 			"error": "Failed to retrieve audit logs",
 		})
 		return
 	}
-	
+
 	c.JSON(http.StatusOK, gin.H{
 		"success": true,
 		"data":    logs,
@@ -499,7 +490,7 @@
 // GET /admin/verification/users/:user_id/audit-logs
 func (h *VerificationHandler) GetUserAuditHistory(c *gin.Context) {
 	ctx := c.Request.Context()
-	
+
 	userID, err := uuid.Parse(c.Param("user_id"))
 	if err != nil {
 		c.JSON(http.StatusBadRequest, gin.H{
@@ -507,19 +498,19 @@
 		})
 		return
 	}
-	
+
 	limit, _ := strconv.Atoi(c.DefaultQuery("limit", "50"))
 	page, _ := strconv.Atoi(c.DefaultQuery("page", "1"))
-	
+
 	if limit < 1 || limit > 100 {
 		limit = 50
 	}
 	if page < 1 {
 		page = 1
 	}
-	
+
 	offset := (page - 1) * limit
-	
+
 	logs, err := h.verificationRepo.GetAuditLogsByUserID(ctx, userID, limit, offset)
 	if err != nil {
 		c.JSON(http.StatusInternalServerError, gin.H{
@@ -527,7 +518,7 @@
 		})
 		return
 	}
-	
+
 	c.JSON(http.StatusOK, gin.H{
 		"success": true,
 		"data":    logs,
@@ -537,5 +528,4 @@
 			"page":  page,
 		},
 	})
-}
-
+}