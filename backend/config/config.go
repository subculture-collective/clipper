--- conflicted
+++ resolved
@@ -11,32 +11,6 @@
 
 // Config holds all application configuration
 type Config struct {
-<<<<<<< HEAD
-	Server          ServerConfig
-	Database        DatabaseConfig
-	Redis           RedisConfig
-	JWT             JWTConfig
-	Twitch          TwitchConfig
-	CORS            CORSConfig
-	OpenSearch      OpenSearchConfig
-	Stripe          StripeConfig
-	Sentry          SentryConfig
-	Email           EmailConfig
-	Embedding       EmbeddingConfig
-	FeatureFlags    FeatureFlagsConfig
-	Karma           KarmaConfig
-	Jobs            JobsConfig
-	RateLimit       RateLimitConfig
-	Security        SecurityConfig
-	QueryLimits     QueryLimitsConfig
-	SearchLimits    SearchLimitsConfig
-	HybridSearch    HybridSearchConfig
-	CDN             CDNConfig
-	Mirror          MirrorConfig
-	Recommendations RecommendationsConfig
-	Toxicity        ToxicityConfig
-	NSFW            NSFWConfig
-=======
 	Server       ServerConfig
 	Database     DatabaseConfig
 	Redis        RedisConfig
@@ -62,7 +36,6 @@
 	Toxicity          ToxicityConfig
 	NSFW              NSFWConfig
 	Telemetry         TelemetryConfig
->>>>>>> 3c73eb98
 }
 
 // ServerConfig holds server-specific configuration
