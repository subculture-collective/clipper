--- conflicted
+++ resolved
@@ -45,15 +45,10 @@
 		return nil, errors.New("failed to parse PEM block containing the key")
 	}
 
-<<<<<<< HEAD
-<<<<<<< HEAD
-=======
->>>>>>> 5488b0c9
 	var privateKey *rsa.PrivateKey
 
 	// Try PKCS8 first (modern format)
 	key, err := x509.ParsePKCS8PrivateKey(block.Bytes)
-<<<<<<< HEAD
 	if err != nil {
 		// Try PKCS1 format as fallback
 		privateKey, err = x509.ParsePKCS1PrivateKey(block.Bytes)
@@ -67,26 +62,6 @@
 		if !ok {
 			return nil, errors.New("key is not RSA private key")
 		}
-=======
-	privateKey, err := x509.ParsePKCS1PrivateKey(block.Bytes)
-	if err != nil {
-		return nil, fmt.Errorf("failed to parse private key: %w", err)
->>>>>>> main
-=======
-	if err != nil {
-		// Try PKCS1 format as fallback
-		privateKey, err = x509.ParsePKCS1PrivateKey(block.Bytes)
-		if err != nil {
-			return nil, fmt.Errorf("failed to parse private key: %w", err)
-		}
-	} else {
-		// PKCS8 key parsed successfully, convert to RSA
-		var ok bool
-		privateKey, ok = key.(*rsa.PrivateKey)
-		if !ok {
-			return nil, errors.New("key is not RSA private key")
-		}
->>>>>>> 5488b0c9
 	}
 
 	return &Manager{
