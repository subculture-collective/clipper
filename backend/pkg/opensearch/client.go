--- conflicted
+++ resolved
@@ -35,11 +35,7 @@
 	// be used in development. For production, use properly signed certificates.
 	transport := &http.Transport{
 		TLSClientConfig: &tls.Config{
-<<<<<<< HEAD
-			InsecureSkipVerify: cfg.InsecureSkipVerify,
-=======
 			InsecureSkipVerify: cfg.InsecureSkipVerify, // #nosec G402 (dev only; production should set false)
->>>>>>> ca0cc2cc
 		},
 		MaxIdleConns:        10,
 		MaxIdleConnsPerHost: 10,
