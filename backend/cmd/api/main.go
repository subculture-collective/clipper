package main

import (
	"context"
	"log"
	"net/http"
	"os"
	"os/signal"
	"syscall"
	"time"

	"github.com/gin-contrib/requestid"
	"github.com/gin-gonic/gin"
	"github.com/subculture-collective/clipper/config"
	"github.com/subculture-collective/clipper/internal/handlers"
	"github.com/subculture-collective/clipper/internal/middleware"
	"github.com/subculture-collective/clipper/internal/repository"
	"github.com/subculture-collective/clipper/internal/scheduler"
	"github.com/subculture-collective/clipper/internal/services"
	"github.com/subculture-collective/clipper/pkg/database"
	jwtpkg "github.com/subculture-collective/clipper/pkg/jwt"
	opensearchpkg "github.com/subculture-collective/clipper/pkg/opensearch"
	redispkg "github.com/subculture-collective/clipper/pkg/redis"
	sentrypkg "github.com/subculture-collective/clipper/pkg/sentry"
	"github.com/subculture-collective/clipper/pkg/twitch"
	"github.com/subculture-collective/clipper/pkg/utils"
)

func main() {
	// Load configuration
	cfg, err := config.Load()
	if err != nil {
		log.Fatalf("Failed to load configuration: %v", err)
	}

	// Initialize structured logger
	logLevel := utils.LogLevelInfo
	if cfg.Server.GinMode == "debug" {
		logLevel = utils.LogLevelDebug
	}
	utils.InitLogger(logLevel)
	logger := utils.GetLogger()

	// Initialize Sentry
	if err := sentrypkg.Init(&cfg.Sentry); err != nil {
		log.Printf("WARNING: Failed to initialize Sentry: %v", err)
	} else if cfg.Sentry.Enabled {
		log.Printf("Sentry initialized: environment=%s, release=%s", cfg.Sentry.Environment, cfg.Sentry.Release)
		defer sentrypkg.Close()
	}

	// Set Gin mode
	gin.SetMode(cfg.Server.GinMode)

	// Initialize database connection pool
	db, err := database.NewDB(&cfg.Database)
	if err != nil {
		log.Fatalf("Failed to connect to database: %v", err)
	}
	defer db.Close()

	// Initialize Redis client
	redisClient, err := redispkg.NewClient(&cfg.Redis)
	if err != nil {
		log.Fatalf("Failed to connect to Redis: %v", err)
	}
	defer redisClient.Close()

	// Initialize OpenSearch client
	osClient, err := opensearchpkg.NewClient(&opensearchpkg.Config{
		URL:                cfg.OpenSearch.URL,
		Username:           cfg.OpenSearch.Username,
		Password:           cfg.OpenSearch.Password,
		InsecureSkipVerify: cfg.OpenSearch.InsecureSkipVerify,
	})
	if err != nil {
		log.Printf("WARNING: Failed to initialize OpenSearch client: %v", err)
		log.Printf("Search features will use PostgreSQL FTS fallback")
	} else {
		// Test connection
		ctx, cancel := context.WithTimeout(context.Background(), 5*time.Second)
		defer cancel()
		if err := osClient.Ping(ctx); err != nil {
			log.Printf("WARNING: OpenSearch ping failed: %v", err)
			log.Printf("Search features will use PostgreSQL FTS fallback")
			osClient = nil
		} else {
			log.Println("OpenSearch connection established")
		}
	}

	// Initialize JWT manager
	var jwtManager *jwtpkg.Manager
	if cfg.JWT.PrivateKey != "" {
		jwtManager, err = jwtpkg.NewManager(cfg.JWT.PrivateKey)
		if err != nil {
			log.Fatalf("Failed to initialize JWT manager: %v", err)
		}
	} else {
		// Generate new RSA key pair for development
		log.Println("WARNING: No JWT private key provided. Generating new key pair (not for production!)")
		privateKey, publicKey, err := jwtpkg.GenerateRSAKeyPair()
		if err != nil {
			log.Fatalf("Failed to generate RSA key pair: %v", err)
		}
		log.Printf("Generated RSA key pair. Add these to your .env file:\n")
		log.Printf("JWT_PRIVATE_KEY:\n%s\n", privateKey)
		log.Printf("JWT_PUBLIC_KEY:\n%s\n", publicKey)
		jwtManager, err = jwtpkg.NewManager(privateKey)
		if err != nil {
			log.Fatalf("Failed to initialize JWT manager: %v", err)
		}
	}

	// Initialize repositories
	userRepo := repository.NewUserRepository(db.Pool)
	refreshTokenRepo := repository.NewRefreshTokenRepository(db.Pool)
	userSettingsRepo := repository.NewUserSettingsRepository(db.Pool)
	accountDeletionRepo := repository.NewAccountDeletionRepository(db.Pool)
	clipRepo := repository.NewClipRepository(db.Pool)
	commentRepo := repository.NewCommentRepository(db.Pool)
	voteRepo := repository.NewVoteRepository(db.Pool)
	favoriteRepo := repository.NewFavoriteRepository(db.Pool)
	tagRepo := repository.NewTagRepository(db.Pool)
	searchRepo := repository.NewSearchRepository(db.Pool)
	submissionRepo := repository.NewSubmissionRepository(db.Pool)
	reportRepo := repository.NewReportRepository(db.Pool)
	reputationRepo := repository.NewReputationRepository(db.Pool)
	notificationRepo := repository.NewNotificationRepository(db.Pool)
	emailNotificationRepo := repository.NewEmailNotificationRepository(db.Pool)
	analyticsRepo := repository.NewAnalyticsRepository(db.Pool)
	auditLogRepo := repository.NewAuditLogRepository(db.Pool)
	subscriptionRepo := repository.NewSubscriptionRepository(db.Pool)
	webhookRepo := repository.NewWebhookRepository(db.Pool)
	dunningRepo := repository.NewDunningRepository(db.Pool)
	contactRepo := repository.NewContactRepository(db.Pool)

	// Initialize Twitch client
	twitchClient, err := twitch.NewClient(&cfg.Twitch, redisClient)
	if err != nil {
		log.Printf("WARNING: Failed to initialize Twitch client: %v", err)
		log.Printf("Twitch API features will be disabled. Please configure TWITCH_CLIENT_ID and TWITCH_CLIENT_SECRET")
	}

	// Initialize services
	authService := services.NewAuthService(cfg, userRepo, refreshTokenRepo, redisClient, jwtManager)

	// Initialize email service
	emailService := services.NewEmailService(&services.EmailConfig{
		SendGridAPIKey:   cfg.Email.SendGridAPIKey,
		FromEmail:        cfg.Email.FromEmail,
		FromName:         cfg.Email.FromName,
		BaseURL:          cfg.Server.BaseURL,
		Enabled:          cfg.Email.Enabled,
		MaxEmailsPerHour: cfg.Email.MaxEmailsPerHour,
	}, emailNotificationRepo)

	notificationService := services.NewNotificationService(notificationRepo, userRepo, commentRepo, clipRepo, favoriteRepo, emailService)
	commentService := services.NewCommentService(commentRepo, clipRepo, notificationService)
	clipService := services.NewClipService(clipRepo, voteRepo, favoriteRepo, userRepo, redisClient)
	autoTagService := services.NewAutoTagService(tagRepo)
	reputationService := services.NewReputationService(reputationRepo, userRepo)
	analyticsService := services.NewAnalyticsService(analyticsRepo, clipRepo)
	auditLogService := services.NewAuditLogService(auditLogRepo)
	
	// Initialize dunning service before subscription service
	dunningService := services.NewDunningService(dunningRepo, subscriptionRepo, userRepo, emailService, auditLogService)
	
	subscriptionService := services.NewSubscriptionService(subscriptionRepo, userRepo, webhookRepo, cfg, auditLogService, dunningService)
	webhookRetryService := services.NewWebhookRetryService(webhookRepo, subscriptionService)
	userSettingsService := services.NewUserSettingsService(userRepo, userSettingsRepo, accountDeletionRepo, clipRepo, voteRepo, favoriteRepo, auditLogService)

	// Initialize search services
	var searchIndexerService *services.SearchIndexerService
	var openSearchService *services.OpenSearchService
	if osClient != nil {
		searchIndexerService = services.NewSearchIndexerService(osClient)
		openSearchService = services.NewOpenSearchService(osClient)

		// Initialize indices in background
		go func() {
			ctx, cancel := context.WithTimeout(context.Background(), 30*time.Second)
			defer cancel()
			if err := searchIndexerService.InitializeIndices(ctx); err != nil {
				log.Printf("WARNING: Failed to initialize search indices: %v", err)
			} else {
				log.Println("Search indices initialized successfully")
			}
		}()
	}
<<<<<<< HEAD

=======
	
	// Initialize embedding service if enabled
	var embeddingService *services.EmbeddingService
	if cfg.Embedding.Enabled && cfg.Embedding.OpenAIAPIKey != "" {
		embeddingService = services.NewEmbeddingService(&services.EmbeddingConfig{
			APIKey:            cfg.Embedding.OpenAIAPIKey,
			Model:             cfg.Embedding.Model,
			RedisClient:       redisClient.GetClient(),
			RequestsPerMinute: cfg.Embedding.RequestsPerMinute,
		})
		log.Printf("Embedding service initialized (model: %s)", cfg.Embedding.Model)
	} else if cfg.Embedding.Enabled {
		log.Println("WARNING: Embedding service is enabled but OPENAI_API_KEY is not set")
	}
	
	// Initialize hybrid search service if both OpenSearch and embeddings are available
	var hybridSearchService *services.HybridSearchService
	if osClient != nil && embeddingService != nil {
		hybridSearchService = services.NewHybridSearchService(&services.HybridSearchConfig{
			Pool:              db.Pool,
			OpenSearchService: openSearchService,
			EmbeddingService:  embeddingService,
			RedisClient:       redisClient.GetClient(),
		})
		log.Println("Hybrid search service initialized (BM25 + vector similarity)")
	}
	
>>>>>>> 97f28f47
	var clipSyncService *services.ClipSyncService
	var submissionService *services.SubmissionService
	if twitchClient != nil {
		clipSyncService = services.NewClipSyncService(twitchClient, clipRepo)
		submissionService = services.NewSubmissionService(submissionRepo, clipRepo, userRepo, auditLogRepo, twitchClient, notificationService)
	}

	// Initialize handlers
	authHandler := handlers.NewAuthHandler(authService, cfg)
	monitoringHandler := handlers.NewMonitoringHandler(redisClient)
	webhookMonitoringHandler := handlers.NewWebhookMonitoringHandler(webhookRetryService)
	commentHandler := handlers.NewCommentHandler(commentService)
	clipHandler := handlers.NewClipHandler(clipService, authService)
	favoriteHandler := handlers.NewFavoriteHandler(favoriteRepo, voteRepo, clipService)
	tagHandler := handlers.NewTagHandler(tagRepo, clipRepo, autoTagService)
	searchHandler := handlers.NewSearchHandler(searchRepo, authService)
	if hybridSearchService != nil {
		// Use hybrid search (BM25 + vector similarity)
		searchHandler = handlers.NewSearchHandlerWithHybridSearch(searchRepo, hybridSearchService, authService)
		log.Println("Using hybrid search handler (BM25 + vector similarity)")
	} else if openSearchService != nil {
		// Use OpenSearch-enhanced handler (BM25 only)
		searchHandler = handlers.NewSearchHandlerWithOpenSearch(searchRepo, openSearchService, authService)
		log.Println("Using OpenSearch handler (BM25 only)")
	} else {
		log.Println("Using PostgreSQL FTS handler (fallback)")
	}
	reportHandler := handlers.NewReportHandler(reportRepo, clipRepo, commentRepo, userRepo, authService)
	reputationHandler := handlers.NewReputationHandler(reputationService, authService)
	notificationHandler := handlers.NewNotificationHandler(notificationService, emailService)
	analyticsHandler := handlers.NewAnalyticsHandler(analyticsService, authService)
	auditLogHandler := handlers.NewAuditLogHandler(auditLogService)
	subscriptionHandler := handlers.NewSubscriptionHandler(subscriptionService)
	userHandler := handlers.NewUserHandler(clipRepo, voteRepo, commentRepo)
	userSettingsHandler := handlers.NewUserSettingsHandler(userSettingsService, authService)
	contactHandler := handlers.NewContactHandler(contactRepo, authService)
	seoHandler := handlers.NewSEOHandler(clipRepo)
	var clipSyncHandler *handlers.ClipSyncHandler
	var submissionHandler *handlers.SubmissionHandler
	if clipSyncService != nil {
		clipSyncHandler = handlers.NewClipSyncHandler(clipSyncService, cfg)
	}
	if submissionService != nil {
		submissionHandler = handlers.NewSubmissionHandler(submissionService)
	}

	// Initialize router
	r := gin.New()

	// Add custom middleware
	// Request ID must come first to be available in other middleware
	r.Use(requestid.New())

	// Add Sentry middleware for error tracking (if enabled)
	if cfg.Sentry.Enabled {
		r.Use(middleware.SentryMiddleware())
		r.Use(middleware.RecoverWithSentry())
	} else {
		r.Use(middleware.JSONRecoveryMiddleware())
	}

	// Use structured logger
	r.Use(logger.GinLogger())

	// Apply CORS middleware
	r.Use(middleware.CORSMiddleware(cfg))

	// Apply security headers middleware
	r.Use(middleware.SecurityHeadersMiddleware(cfg))

	// Apply input validation middleware
	r.Use(middleware.InputValidationMiddleware())

	// Apply abuse detection middleware
	r.Use(middleware.AbuseDetectionMiddleware(redisClient))

	// Apply CSRF protection middleware (secure in production)
	isProduction := cfg.Server.GinMode == "release"
	r.Use(middleware.CSRFMiddleware(redisClient, isProduction))

	// Add middleware to inject base URL and environment into context
	r.Use(func(c *gin.Context) {
		c.Set("base_url", cfg.Server.BaseURL)
		c.Set("environment", cfg.Server.Environment)
		c.Next()
	})

	// SEO endpoints (sitemap, robots.txt)
	r.GET("/sitemap.xml", seoHandler.GetSitemap)
	r.GET("/robots.txt", seoHandler.GetRobotsTxt)

	// Health check endpoints
	// Basic health check
	r.GET("/health", func(c *gin.Context) {
		c.JSON(http.StatusOK, gin.H{
			"status": "healthy",
		})
	})

	// Readiness check - indicates if the service is ready to serve traffic
	r.GET("/health/ready", func(c *gin.Context) {
		// Check database connection
		ctx, cancel := context.WithTimeout(context.Background(), 3*time.Second)
		defer cancel()

		if err := db.HealthCheck(ctx); err != nil {
			c.JSON(http.StatusServiceUnavailable, gin.H{
				"status": "not ready",
				"error":  "database unavailable",
			})
			return
		}

		// Check Redis connection
		if err := redisClient.HealthCheck(ctx); err != nil {
			c.JSON(http.StatusServiceUnavailable, gin.H{
				"status": "not ready",
				"error":  "redis unavailable",
			})
			return
		}

		checks := gin.H{
			"database": "ok",
			"redis":    "ok",
		}

		// Check OpenSearch connection (optional)
		if osClient != nil {
			if err := osClient.Ping(ctx); err != nil {
				checks["opensearch"] = "degraded"
				log.Printf("OpenSearch health check failed (%T): %v", err, err)
			} else {
				checks["opensearch"] = "ok"
			}
		}

		c.JSON(http.StatusOK, gin.H{
			"status": "ready",
			"checks": checks,
		})
	})

	// Liveness check - indicates if the application is alive
	r.GET("/health/live", func(c *gin.Context) {
		c.JSON(http.StatusOK, gin.H{
			"status": "alive",
		})
	})

	// Database statistics endpoint (for monitoring)
	r.GET("/health/stats", func(c *gin.Context) {
		stats := db.GetStats()
		c.JSON(http.StatusOK, gin.H{
			"database": gin.H{
				"acquired_conns":      stats.AcquiredConns(),
				"idle_conns":          stats.IdleConns(),
				"total_conns":         stats.TotalConns(),
				"max_conns":           stats.MaxConns(),
				"acquire_count":       stats.AcquireCount(),
				"acquire_duration_ms": stats.AcquireDuration().Milliseconds(),
			},
		})
	})

	// Cache monitoring endpoints
	r.GET("/health/cache", monitoringHandler.GetCacheStats)
	r.GET("/health/cache/check", monitoringHandler.GetCacheHealth)
	
	// Webhook monitoring endpoint
	r.GET("/health/webhooks", webhookMonitoringHandler.GetWebhookRetryStats)

	// API version 1 routes
	v1 := r.Group("/api/v1")
	{
		v1.GET("/ping", func(c *gin.Context) {
			c.JSON(http.StatusOK, gin.H{
				"message": "pong",
			})
		})

		// Auth routes
		auth := v1.Group("/auth")
		{
			// Public auth endpoints with rate limiting
			auth.GET("/twitch", middleware.RateLimitMiddleware(redisClient, 5, time.Minute), authHandler.InitiateOAuth)
			auth.GET("/twitch/callback", middleware.RateLimitMiddleware(redisClient, 10, time.Minute), authHandler.HandleCallback)
			auth.POST("/twitch/callback", middleware.RateLimitMiddleware(redisClient, 10, time.Minute), authHandler.HandlePKCECallback)
			auth.POST("/refresh", middleware.RateLimitMiddleware(redisClient, 10, time.Minute), authHandler.RefreshToken)
			auth.POST("/logout", authHandler.Logout)

			// Protected auth endpoints
			auth.GET("/me", middleware.AuthMiddleware(authService), authHandler.GetCurrentUser)
			auth.POST("/twitch/reauthorize", middleware.AuthMiddleware(authService), middleware.RateLimitMiddleware(redisClient, 3, time.Hour), authHandler.ReauthorizeTwitch)
		}

		// Clip routes
		clips := v1.Group("/clips")
		{
			// Public clip endpoints
			clips.GET("", clipHandler.ListClips)
			clips.GET("/:id", clipHandler.GetClip)
			clips.GET("/:id/related", clipHandler.GetRelatedClips)

			// Clip tags (public)
			clips.GET("/:id/tags", tagHandler.GetClipTags)

			// Clip analytics (public)
			clips.GET("/:id/analytics", analyticsHandler.GetClipAnalytics)
			clips.POST("/:id/track-view", analyticsHandler.TrackClipView)

			// List comments for a clip (public or authenticated)
			clips.GET("/:id/comments", commentHandler.ListComments)

			// Create comment (authenticated, rate limited)
			clips.POST("/:id/comments", middleware.AuthMiddleware(authService), middleware.RateLimitMiddleware(redisClient, 10, time.Minute), commentHandler.CreateComment)

			// Protected clip endpoints (require authentication)
			clips.POST("/:id/vote", middleware.AuthMiddleware(authService), middleware.RateLimitMiddleware(redisClient, 20, time.Minute), clipHandler.VoteOnClip)
			clips.POST("/:id/favorite", middleware.AuthMiddleware(authService), clipHandler.AddFavorite)
			clips.DELETE("/:id/favorite", middleware.AuthMiddleware(authService), clipHandler.RemoveFavorite)

			// Tag management for clips (authenticated, rate limited)
			clips.POST("/:id/tags", middleware.AuthMiddleware(authService), middleware.RateLimitMiddleware(redisClient, 10, time.Minute), tagHandler.AddTagsToClip)
			clips.DELETE("/:id/tags/:slug", middleware.AuthMiddleware(authService), tagHandler.RemoveTagFromClip)

			// User clip submission with rate limiting (5 per hour) - if Twitch client is available
			if clipSyncHandler != nil {
				clips.POST("/request", middleware.AuthMiddleware(authService), middleware.RateLimitMiddleware(redisClient, 5, time.Hour), clipSyncHandler.RequestClip)
			}

			// Admin clip endpoints
			clips.PUT("/:id", middleware.AuthMiddleware(authService), middleware.RequireRole("admin", "moderator"), clipHandler.UpdateClip)
			clips.DELETE("/:id", middleware.AuthMiddleware(authService), middleware.RequireRole("admin"), clipHandler.DeleteClip)
		}

		// Comment routes
		comments := v1.Group("/comments")
		{
			// Get replies to a comment (can be public or authenticated)
			comments.GET("/:id/replies", commentHandler.GetReplies)

			// Protected comment endpoints
			comments.PUT("/:id", middleware.AuthMiddleware(authService), commentHandler.UpdateComment)
			comments.DELETE("/:id", middleware.AuthMiddleware(authService), commentHandler.DeleteComment)
			comments.POST("/:id/vote", middleware.AuthMiddleware(authService), middleware.RateLimitMiddleware(redisClient, 20, time.Minute), commentHandler.VoteOnComment)
		}

		// Favorite routes
		favorites := v1.Group("/favorites")
		{
			// Protected favorite endpoints (require authentication)
			favorites.GET("", middleware.AuthMiddleware(authService), favoriteHandler.ListUserFavorites)
		}

		// Tag routes
		tags := v1.Group("/tags")
		{
			// Public tag endpoints
			tags.GET("", tagHandler.ListTags)
			tags.GET("/search", tagHandler.SearchTags)
			tags.GET("/:slug", tagHandler.GetTag)
			tags.GET("/:slug/clips", tagHandler.GetClipsByTag)
		}

		// Search routes
		search := v1.Group("/search")
		{
			// Public search endpoints
			search.GET("", searchHandler.Search)
			search.GET("/suggestions", searchHandler.GetSuggestions)
			search.GET("/scores", searchHandler.SearchWithScores) // Hybrid search with similarity scores
		}

		// Submission routes (if submission handler is available)
		if submissionHandler != nil {
			submissions := v1.Group("/submissions")
			submissions.Use(middleware.AuthMiddleware(authService))
			{
				// User submission endpoints
				submissions.POST("", middleware.RateLimitMiddleware(redisClient, 5, time.Hour), submissionHandler.SubmitClip)
				submissions.GET("", submissionHandler.GetUserSubmissions)
				submissions.GET("/stats", submissionHandler.GetSubmissionStats)
			}
		}

		// Report routes
		reports := v1.Group("/reports")
		{
			// Submit a report (authenticated, rate limited)
			reports.POST("", middleware.AuthMiddleware(authService), middleware.RateLimitMiddleware(redisClient, 10, time.Hour), reportHandler.SubmitReport)
		}

		// Reputation routes
		users := v1.Group("/users")
		{
			// Public reputation endpoints
			users.GET("/:id/reputation", reputationHandler.GetUserReputation)
			users.GET("/:id/karma", reputationHandler.GetUserKarma)
			users.GET("/:id/badges", reputationHandler.GetUserBadges)

			// User activity endpoints
			users.GET("/:id/comments", userHandler.GetUserComments)
			users.GET("/:id/upvoted", userHandler.GetUserUpvotedClips)
			users.GET("/:id/downvoted", userHandler.GetUserDownvotedClips)

			// Personal statistics (authenticated)
			users.GET("/me/stats", middleware.AuthMiddleware(authService), analyticsHandler.GetUserStats)

			// Profile management (authenticated)
			users.PUT("/me/profile", middleware.AuthMiddleware(authService), userSettingsHandler.UpdateProfile)
			users.GET("/me/settings", middleware.AuthMiddleware(authService), userSettingsHandler.GetSettings)
			users.PUT("/me/settings", middleware.AuthMiddleware(authService), userSettingsHandler.UpdateSettings)

			// Data export (authenticated, rate limited)
			users.GET("/me/export", middleware.AuthMiddleware(authService), middleware.RateLimitMiddleware(redisClient, 1, time.Hour), userSettingsHandler.ExportData)

			// Account deletion (authenticated, rate limited)
			users.POST("/me/delete", middleware.AuthMiddleware(authService), middleware.RateLimitMiddleware(redisClient, 1, time.Hour), userSettingsHandler.RequestAccountDeletion)
			users.POST("/me/delete/cancel", middleware.AuthMiddleware(authService), userSettingsHandler.CancelAccountDeletion)
			users.GET("/me/delete/status", middleware.AuthMiddleware(authService), userSettingsHandler.GetDeletionStatus)
		}

		// Creator analytics routes
		creators := v1.Group("/creators")
		{
			// Public creator analytics endpoints
			creators.GET("/:creatorName/analytics/overview", analyticsHandler.GetCreatorAnalyticsOverview)
			creators.GET("/:creatorName/analytics/clips", analyticsHandler.GetCreatorTopClips)
			creators.GET("/:creatorName/analytics/trends", analyticsHandler.GetCreatorTrends)
		}

		// Leaderboard routes
		leaderboards := v1.Group("/leaderboards")
		{
			// Public leaderboard endpoints
			leaderboards.GET("/:type", reputationHandler.GetLeaderboard)
		}

		// Badge definitions (public)
		v1.GET("/badges", reputationHandler.GetBadgeDefinitions)

		// Notification routes
		notifications := v1.Group("/notifications")
		{
			// Public unsubscribe endpoint (no auth required, uses token, but rate limited)
			notifications.GET("/unsubscribe", middleware.RateLimitMiddleware(redisClient, 10, time.Minute), notificationHandler.Unsubscribe)

			// Protected notification endpoints (require authentication)
			notifications.Use(middleware.AuthMiddleware(authService))

			// Get notifications list
			notifications.GET("", notificationHandler.ListNotifications)

			// Get unread count
			notifications.GET("/count", notificationHandler.GetUnreadCount)

			// Mark notification as read
			notifications.PUT("/:id/read", notificationHandler.MarkAsRead)

			// Mark all notifications as read
			notifications.PUT("/read-all", notificationHandler.MarkAllAsRead)

			// Delete notification
			notifications.DELETE("/:id", notificationHandler.DeleteNotification)

			// Get/Update preferences
			notifications.GET("/preferences", notificationHandler.GetPreferences)
			notifications.PUT("/preferences", notificationHandler.UpdatePreferences)

			// Device token registration for push notifications
			notifications.POST("/register", notificationHandler.RegisterDeviceToken)
			notifications.DELETE("/unregister", notificationHandler.UnregisterDeviceToken)
		}

		// Subscription routes
		subscriptions := v1.Group("/subscriptions")
		{
			// Webhook endpoint (public, no auth required)
			v1.POST("/webhooks/stripe", subscriptionHandler.HandleWebhook)

			// Protected subscription endpoints (require authentication)
			subscriptions.Use(middleware.AuthMiddleware(authService))
			subscriptions.GET("/me", subscriptionHandler.GetSubscription)
			subscriptions.POST("/checkout", middleware.RateLimitMiddleware(redisClient, 5, time.Minute), subscriptionHandler.CreateCheckoutSession)
			subscriptions.POST("/portal", middleware.RateLimitMiddleware(redisClient, 10, time.Minute), subscriptionHandler.CreatePortalSession)
			subscriptions.POST("/change-plan", middleware.RateLimitMiddleware(redisClient, 5, time.Minute), subscriptionHandler.ChangeSubscriptionPlan)
		}

		// Contact routes
		contact := v1.Group("/contact")
		{
			// Public contact form submission with rate limiting
			contact.POST("", middleware.RateLimitMiddleware(redisClient, 3, time.Hour), contactHandler.SubmitContactMessage)
		}

		// Admin routes
		admin := v1.Group("/admin")
		admin.Use(middleware.AuthMiddleware(authService))
		admin.Use(middleware.RequireRole("admin", "moderator"))
		{
			// Clip sync (if available)
			if clipSyncHandler != nil {
				sync := admin.Group("/sync")
				{
					sync.POST("/clips", clipSyncHandler.TriggerSync)
					sync.GET("/status", clipSyncHandler.GetSyncStatus)
				}
			}

			// Admin tag management
			adminTags := admin.Group("/tags")
			{
				adminTags.POST("", tagHandler.CreateTag)
				adminTags.PUT("/:id", tagHandler.UpdateTag)
				adminTags.DELETE("/:id", tagHandler.DeleteTag)
			}

			// Submission moderation (if available)
			if submissionHandler != nil {
				adminSubmissions := admin.Group("/submissions")
				{
					adminSubmissions.GET("", submissionHandler.ListPendingSubmissions)
					adminSubmissions.GET("/rejection-reasons", submissionHandler.GetRejectionReasonTemplates)
					adminSubmissions.POST("/:id/approve", submissionHandler.ApproveSubmission)
					adminSubmissions.POST("/:id/reject", submissionHandler.RejectSubmission)
					adminSubmissions.POST("/bulk-approve", submissionHandler.BulkApproveSubmissions)
					adminSubmissions.POST("/bulk-reject", submissionHandler.BulkRejectSubmissions)
				}
			}

			// Audit log routes
			auditLogs := admin.Group("/audit-logs")
			{
				auditLogs.GET("", auditLogHandler.ListAuditLogs)
				auditLogs.GET("/export", auditLogHandler.ExportAuditLogs)
			}

			// Report management
			adminReports := admin.Group("/reports")
			{
				adminReports.GET("", reportHandler.ListReports)
				adminReports.GET("/:id", reportHandler.GetReport)
				adminReports.PUT("/:id", reportHandler.UpdateReport)
			}

			// Badge management
			adminUsers := admin.Group("/users")
			{
				adminUsers.POST("/:id/badges", reputationHandler.AwardBadge)
				adminUsers.DELETE("/:id/badges/:badgeId", reputationHandler.RemoveBadge)
			}

			// Analytics routes (admin only)
			analytics := admin.Group("/analytics")
			{
				analytics.GET("/overview", analyticsHandler.GetPlatformOverview)
				analytics.GET("/content", analyticsHandler.GetContentMetrics)
				analytics.GET("/trends", analyticsHandler.GetPlatformTrends)
			}

			// Contact message management (admin only)
			adminContact := admin.Group("/contact")
			{
				adminContact.GET("", contactHandler.GetContactMessages)
				adminContact.PUT("/:id/status", contactHandler.UpdateContactMessageStatus)
			}
		}
	}

	// Start background scheduler if Twitch client is available
	var syncScheduler *scheduler.ClipSyncScheduler
	if clipSyncService != nil {
		// Start scheduler to run every 15 minutes
		syncScheduler = scheduler.NewClipSyncScheduler(clipSyncService, 15)
		go syncScheduler.Start(context.Background())
	}

	// Start reputation scheduler (runs every 6 hours)
	reputationScheduler := scheduler.NewReputationScheduler(reputationService, userRepo, 6)
	go reputationScheduler.Start(context.Background())

	// Start hot score scheduler (runs every 5 minutes)
	hotScoreScheduler := scheduler.NewHotScoreScheduler(clipRepo, 5)
	go hotScoreScheduler.Start(context.Background())

	// Start webhook retry scheduler (runs every 1 minute)
	webhookRetryScheduler := scheduler.NewWebhookRetryScheduler(webhookRetryService, 1, 100)
	go webhookRetryScheduler.Start(context.Background())

	// Start embedding scheduler if embedding service is available (runs based on configured interval)
	var embeddingScheduler *scheduler.EmbeddingScheduler
	if embeddingService != nil {
		embeddingScheduler = scheduler.NewEmbeddingScheduler(db, embeddingService, cfg.Embedding.SchedulerIntervalMinutes, cfg.Embedding.Model)
		go embeddingScheduler.Start(context.Background())
	}

	// Create HTTP server
	srv := &http.Server{
		Addr:    ":" + cfg.Server.Port,
		Handler: r,
	}

	// Start server in goroutine
	go func() {
		log.Printf("Starting server on :%s (mode: %s)", cfg.Server.Port, cfg.Server.GinMode)
		if err := srv.ListenAndServe(); err != nil && err != http.ErrServerClosed {
			log.Fatalf("Failed to start server: %v", err)
		}
	}()

	// Wait for interrupt signal to gracefully shutdown the server
	quit := make(chan os.Signal, 1)
	signal.Notify(quit, syscall.SIGINT, syscall.SIGTERM)
	<-quit
	log.Println("Shutting down server...")

	// Stop scheduler if running
	if syncScheduler != nil {
		syncScheduler.Stop()
	}
	reputationScheduler.Stop()
	hotScoreScheduler.Stop()
	webhookRetryScheduler.Stop()
	if embeddingScheduler != nil {
		embeddingScheduler.Stop()
	}

	// Close embedding service if running
	if embeddingService != nil {
		embeddingService.Close()
	}

	// Graceful shutdown with 5 second timeout
	ctx, cancel := context.WithTimeout(context.Background(), 5*time.Second)
	defer cancel()

	if err := srv.Shutdown(ctx); err != nil {
		log.Printf("Server forced to shutdown: %v", err)
	}

	log.Println("Server exited")
}<|MERGE_RESOLUTION|>--- conflicted
+++ resolved
@@ -145,6 +145,7 @@
 	// Initialize services
 	authService := services.NewAuthService(cfg, userRepo, refreshTokenRepo, redisClient, jwtManager)
 
+
 	// Initialize email service
 	emailService := services.NewEmailService(&services.EmailConfig{
 		SendGridAPIKey:   cfg.Email.SendGridAPIKey,
@@ -155,6 +156,7 @@
 		MaxEmailsPerHour: cfg.Email.MaxEmailsPerHour,
 	}, emailNotificationRepo)
 
+
 	notificationService := services.NewNotificationService(notificationRepo, userRepo, commentRepo, clipRepo, favoriteRepo, emailService)
 	commentService := services.NewCommentService(commentRepo, clipRepo, notificationService)
 	clipService := services.NewClipService(clipRepo, voteRepo, favoriteRepo, userRepo, redisClient)
@@ -162,13 +164,14 @@
 	reputationService := services.NewReputationService(reputationRepo, userRepo)
 	analyticsService := services.NewAnalyticsService(analyticsRepo, clipRepo)
 	auditLogService := services.NewAuditLogService(auditLogRepo)
-	
+
 	// Initialize dunning service before subscription service
 	dunningService := services.NewDunningService(dunningRepo, subscriptionRepo, userRepo, emailService, auditLogService)
-	
+
 	subscriptionService := services.NewSubscriptionService(subscriptionRepo, userRepo, webhookRepo, cfg, auditLogService, dunningService)
 	webhookRetryService := services.NewWebhookRetryService(webhookRepo, subscriptionService)
 	userSettingsService := services.NewUserSettingsService(userRepo, userSettingsRepo, accountDeletionRepo, clipRepo, voteRepo, favoriteRepo, auditLogService)
+
 
 	// Initialize search services
 	var searchIndexerService *services.SearchIndexerService
@@ -176,6 +179,7 @@
 	if osClient != nil {
 		searchIndexerService = services.NewSearchIndexerService(osClient)
 		openSearchService = services.NewOpenSearchService(osClient)
+
 
 		// Initialize indices in background
 		go func() {
@@ -188,37 +192,7 @@
 			}
 		}()
 	}
-<<<<<<< HEAD
-
-=======
-	
-	// Initialize embedding service if enabled
-	var embeddingService *services.EmbeddingService
-	if cfg.Embedding.Enabled && cfg.Embedding.OpenAIAPIKey != "" {
-		embeddingService = services.NewEmbeddingService(&services.EmbeddingConfig{
-			APIKey:            cfg.Embedding.OpenAIAPIKey,
-			Model:             cfg.Embedding.Model,
-			RedisClient:       redisClient.GetClient(),
-			RequestsPerMinute: cfg.Embedding.RequestsPerMinute,
-		})
-		log.Printf("Embedding service initialized (model: %s)", cfg.Embedding.Model)
-	} else if cfg.Embedding.Enabled {
-		log.Println("WARNING: Embedding service is enabled but OPENAI_API_KEY is not set")
-	}
-	
-	// Initialize hybrid search service if both OpenSearch and embeddings are available
-	var hybridSearchService *services.HybridSearchService
-	if osClient != nil && embeddingService != nil {
-		hybridSearchService = services.NewHybridSearchService(&services.HybridSearchConfig{
-			Pool:              db.Pool,
-			OpenSearchService: openSearchService,
-			EmbeddingService:  embeddingService,
-			RedisClient:       redisClient.GetClient(),
-		})
-		log.Println("Hybrid search service initialized (BM25 + vector similarity)")
-	}
-	
->>>>>>> 97f28f47
+
 	var clipSyncService *services.ClipSyncService
 	var submissionService *services.SubmissionService
 	if twitchClient != nil {
@@ -387,7 +361,7 @@
 	// Cache monitoring endpoints
 	r.GET("/health/cache", monitoringHandler.GetCacheStats)
 	r.GET("/health/cache/check", monitoringHandler.GetCacheHealth)
-	
+
 	// Webhook monitoring endpoint
 	r.GET("/health/webhooks", webhookMonitoringHandler.GetWebhookRetryStats)
 
@@ -528,13 +502,16 @@
 			// Personal statistics (authenticated)
 			users.GET("/me/stats", middleware.AuthMiddleware(authService), analyticsHandler.GetUserStats)
 
+
 			// Profile management (authenticated)
 			users.PUT("/me/profile", middleware.AuthMiddleware(authService), userSettingsHandler.UpdateProfile)
 			users.GET("/me/settings", middleware.AuthMiddleware(authService), userSettingsHandler.GetSettings)
 			users.PUT("/me/settings", middleware.AuthMiddleware(authService), userSettingsHandler.UpdateSettings)
 
+
 			// Data export (authenticated, rate limited)
 			users.GET("/me/export", middleware.AuthMiddleware(authService), middleware.RateLimitMiddleware(redisClient, 1, time.Hour), userSettingsHandler.ExportData)
+
 
 			// Account deletion (authenticated, rate limited)
 			users.POST("/me/delete", middleware.AuthMiddleware(authService), middleware.RateLimitMiddleware(redisClient, 1, time.Hour), userSettingsHandler.RequestAccountDeletion)
@@ -567,8 +544,10 @@
 			// Public unsubscribe endpoint (no auth required, uses token, but rate limited)
 			notifications.GET("/unsubscribe", middleware.RateLimitMiddleware(redisClient, 10, time.Minute), notificationHandler.Unsubscribe)
 
+
 			// Protected notification endpoints (require authentication)
 			notifications.Use(middleware.AuthMiddleware(authService))
+
 
 			// Get notifications list
 			notifications.GET("", notificationHandler.ListNotifications)
