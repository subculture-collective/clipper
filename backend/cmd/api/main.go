--- conflicted
+++ resolved
@@ -188,9 +188,6 @@
 			}
 		}()
 	}
-<<<<<<< HEAD
-
-=======
 	
 	// Initialize embedding service if enabled
 	var embeddingService *services.EmbeddingService
@@ -206,7 +203,6 @@
 		log.Println("WARNING: Embedding service is enabled but OPENAI_API_KEY is not set")
 	}
 	
->>>>>>> 6500dd63
 	var clipSyncService *services.ClipSyncService
 	var submissionService *services.SubmissionService
 	if twitchClient != nil {
