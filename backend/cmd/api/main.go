package main

import (
	"context"
	"log"
	"net/http"
	"net/http/pprof"
	"os"
	"os/signal"
	"strings"
	"syscall"
	"time"

	"github.com/gin-contrib/requestid"
	"github.com/gin-gonic/gin"
	"github.com/prometheus/client_golang/prometheus/promhttp"
	"github.com/subculture-collective/clipper/config"
	"github.com/subculture-collective/clipper/internal/handlers"
	"github.com/subculture-collective/clipper/internal/middleware"
	"github.com/subculture-collective/clipper/internal/models"
	"github.com/subculture-collective/clipper/internal/repository"
	"github.com/subculture-collective/clipper/internal/scheduler"
	"github.com/subculture-collective/clipper/internal/services"
	"github.com/subculture-collective/clipper/internal/websocket"
	"github.com/subculture-collective/clipper/pkg/database"
	jwtpkg "github.com/subculture-collective/clipper/pkg/jwt"
	opensearchpkg "github.com/subculture-collective/clipper/pkg/opensearch"
	redispkg "github.com/subculture-collective/clipper/pkg/redis"
	sentrypkg "github.com/subculture-collective/clipper/pkg/sentry"
	"github.com/subculture-collective/clipper/pkg/twitch"
	"github.com/subculture-collective/clipper/pkg/utils"
)

func main() {
	// Load configuration
	cfg, cfgErr := config.Load()
	if cfgErr != nil {
		log.Fatalf("Failed to load configuration: %v", cfgErr)
	}

	// Initialize structured logger
	logLevel := utils.LogLevelInfo
	if cfg.Server.GinMode == "debug" {
		logLevel = utils.LogLevelDebug
	}
	utils.InitLogger(logLevel)
	logger := utils.GetLogger()

	// Initialize Sentry
	if initErr := sentrypkg.Init(&cfg.Sentry); initErr != nil {
		log.Printf("WARNING: Failed to initialize Sentry: %v", initErr)
	} else if cfg.Sentry.Enabled {
		log.Printf("Sentry initialized: environment=%s, release=%s", cfg.Sentry.Environment, cfg.Sentry.Release)
		defer sentrypkg.Close()
	}

	// Set Gin mode
	gin.SetMode(cfg.Server.GinMode)

	// Initialize rate limit whitelist from configuration
	middleware.InitRateLimitWhitelist(cfg.RateLimit.WhitelistIPs)
	if cfg.RateLimit.WhitelistIPs != "" {
		// Count IPs in whitelist (split by comma, filter empty strings)
		ips := strings.Split(cfg.RateLimit.WhitelistIPs, ",")
		ipCount := 0
		for _, ip := range ips {
			if strings.TrimSpace(ip) != "" {
				ipCount++
			}
		}
		if ipCount > 0 {
			log.Printf("Rate limit whitelist configured with %d additional IP(s) (plus localhost)", ipCount)
		}
	}

	// Initialize database connection pool
	db, dbErr := database.NewDB(&cfg.Database)
	if dbErr != nil {
		log.Fatalf("Failed to connect to database: %v", dbErr)
	}
	defer db.Close()

	// Initialize Redis client
	redisClient, redisErr := redispkg.NewClient(&cfg.Redis)
	if redisErr != nil {
		log.Fatalf("Failed to connect to Redis: %v", redisErr)
	}
	defer redisClient.Close()

	// Initialize OpenSearch client
	osClient, osErr := opensearchpkg.NewClient(&opensearchpkg.Config{
		URL:                cfg.OpenSearch.URL,
		Username:           cfg.OpenSearch.Username,
		Password:           cfg.OpenSearch.Password,
		InsecureSkipVerify: cfg.OpenSearch.InsecureSkipVerify,
	})
	if osErr != nil {
		log.Printf("WARNING: Failed to initialize OpenSearch client: %v", osErr)
		log.Printf("Search features will use PostgreSQL FTS fallback")
	} else {
		// Test connection
		ctx, cancel := context.WithTimeout(context.Background(), 5*time.Second)
		defer cancel()
		if pingErr := osClient.Ping(ctx); pingErr != nil {
			log.Printf("WARNING: OpenSearch ping failed: %v", pingErr)
			log.Printf("Search features will use PostgreSQL FTS fallback")
			osClient = nil
		} else {
			log.Println("OpenSearch connection established")
		}
	}

	// Initialize JWT manager
	var jwtManager *jwtpkg.Manager
	if cfg.JWT.PrivateKey != "" {
		manager, jwtErr := jwtpkg.NewManager(cfg.JWT.PrivateKey)
		if jwtErr != nil {
			log.Fatalf("Failed to initialize JWT manager: %v", jwtErr)
		}
		jwtManager = manager
	} else {
		// Generate new RSA key pair for development
		log.Println("WARNING: No JWT private key provided. Generating new key pair (not for production!)")
		privateKey, publicKey, keyErr := jwtpkg.GenerateRSAKeyPair()
		if keyErr != nil {
			log.Fatalf("Failed to generate RSA key pair: %v", keyErr)
		}
		log.Printf("Generated RSA key pair. Add these to your .env file:\n")
		log.Printf("JWT_PRIVATE_KEY:\n%s\n", privateKey)
		log.Printf("JWT_PUBLIC_KEY:\n%s\n", publicKey)
		manager, jwtInitErr := jwtpkg.NewManager(privateKey)
		if jwtInitErr != nil {
			log.Fatalf("Failed to initialize JWT manager: %v", jwtInitErr)
		}
		jwtManager = manager
	}

	// Initialize repositories
	userRepo := repository.NewUserRepository(db.Pool)
	refreshTokenRepo := repository.NewRefreshTokenRepository(db.Pool)
	userSettingsRepo := repository.NewUserSettingsRepository(db.Pool)
	accountDeletionRepo := repository.NewAccountDeletionRepository(db.Pool)
	consentRepo := repository.NewConsentRepository(db.Pool)
	clipRepo := repository.NewClipRepository(db.Pool)
	commentRepo := repository.NewCommentRepository(db.Pool)
	voteRepo := repository.NewVoteRepository(db.Pool)
	favoriteRepo := repository.NewFavoriteRepository(db.Pool)
	tagRepo := repository.NewTagRepository(db.Pool)
	searchRepo := repository.NewSearchRepository(db.Pool)
	submissionRepo := repository.NewSubmissionRepository(db.Pool)
	reportRepo := repository.NewReportRepository(db.Pool)
	reputationRepo := repository.NewReputationRepository(db.Pool)
	notificationRepo := repository.NewNotificationRepository(db.Pool)
	emailNotificationRepo := repository.NewEmailNotificationRepository(db.Pool)
	analyticsRepo := repository.NewAnalyticsRepository(db.Pool)
	auditLogRepo := repository.NewAuditLogRepository(db.Pool)
	subscriptionRepo := repository.NewSubscriptionRepository(db.Pool)
	webhookRepo := repository.NewWebhookRepository(db.Pool)
	outboundWebhookRepo := repository.NewOutboundWebhookRepository(db.Pool)
	dunningRepo := repository.NewDunningRepository(db.Pool)
	contactRepo := repository.NewContactRepository(db.Pool)
	revenueRepo := repository.NewRevenueRepository(db.Pool)
	adRepo := repository.NewAdRepository(db.Pool)
	exportRepo := repository.NewExportRepository(db.Pool)
	broadcasterRepo := repository.NewBroadcasterRepository(db.Pool)
	emailLogRepo := repository.NewEmailLogRepository(db.Pool)
	feedRepo := repository.NewFeedRepository(db.Pool)
	filterPresetRepo := repository.NewFilterPresetRepository(db.Pool)
	discoveryListRepo := repository.NewDiscoveryListRepository(db.Pool)
	categoryRepo := repository.NewCategoryRepository(db.Pool)
	gameRepo := repository.NewGameRepository(db.Pool)
	communityRepo := repository.NewCommunityRepository(db.Pool)
	accountTypeConversionRepo := repository.NewAccountTypeConversionRepository(db.Pool)
	verificationRepo := repository.NewVerificationRepository(db.Pool)
	recommendationRepo := repository.NewRecommendationRepository(db.Pool)
	playlistRepo := repository.NewPlaylistRepository(db.Pool)
	queueRepo := repository.NewQueueRepository(db.Pool)
	watchHistoryRepo := repository.NewWatchHistoryRepository(db.Pool)
	streamRepo := repository.NewStreamRepository(db.Pool)
	streamFollowRepo := repository.NewStreamFollowRepository(db.Pool)
	watchPartyRepo := repository.NewWatchPartyRepository(db.Pool)
	twitchAuthRepo := repository.NewTwitchAuthRepository(db.Pool)

	// Initialize Twitch client
	twitchClient, err := twitch.NewClient(&cfg.Twitch, redisClient)
	if err != nil {
		log.Printf("WARNING: Failed to initialize Twitch client: %v", err)
		log.Printf("Twitch API features will be disabled. Please configure TWITCH_CLIENT_ID and TWITCH_CLIENT_SECRET")
	}

	// Initialize services
	authService := services.NewAuthService(cfg, userRepo, refreshTokenRepo, redisClient, jwtManager)

	// Initialize email service with notification repo for preference checking
	emailService := services.NewEmailService(&services.EmailConfig{
		SendGridAPIKey:   cfg.Email.SendGridAPIKey,
		FromEmail:        cfg.Email.FromEmail,
		FromName:         cfg.Email.FromName,
		BaseURL:          cfg.Server.BaseURL,
		Enabled:          cfg.Email.Enabled,
		SandboxMode:      cfg.Email.SandboxMode,
		MaxEmailsPerHour: cfg.Email.MaxEmailsPerHour,
	}, emailNotificationRepo, notificationRepo)

	// Initialize MFA repository and service
	mfaRepo := repository.NewMFARepository(db.Pool)
	mfaService, mfaErr := services.NewMFAService(cfg, mfaRepo, userRepo, emailService)
	if mfaErr != nil {
		log.Fatalf("Failed to initialize MFA service: %v", mfaErr)
	}

	notificationService := services.NewNotificationService(notificationRepo, userRepo, commentRepo, clipRepo, favoriteRepo, emailService)

	// Initialize toxicity classifier
	toxicityClassifier := services.NewToxicityClassifier(
		cfg.Toxicity.APIKey,
		cfg.Toxicity.APIURL,
		cfg.Toxicity.Enabled,
		cfg.Toxicity.Threshold,
		db.Pool,
	)
<<<<<<< HEAD

=======
	
	// Initialize NSFW detector
	nsfwDetector := services.NewNSFWDetector(
		cfg.NSFW.APIKey,
		cfg.NSFW.APIURL,
		cfg.NSFW.Enabled,
		cfg.NSFW.Threshold,
		cfg.NSFW.ScanThumbnails,
		cfg.NSFW.AutoFlag,
		cfg.NSFW.MaxLatencyMs,
		cfg.NSFW.TimeoutSeconds,
		db.Pool,
	)
	
>>>>>>> 8ac143b7
	commentService := services.NewCommentService(commentRepo, clipRepo, userRepo, notificationService, toxicityClassifier)
	clipService := services.NewClipService(clipRepo, voteRepo, favoriteRepo, userRepo, redisClient, auditLogRepo, notificationService)
	autoTagService := services.NewAutoTagService(tagRepo)
	reputationService := services.NewReputationService(reputationRepo, userRepo)
	analyticsService := services.NewAnalyticsService(analyticsRepo, clipRepo)
	engagementService := services.NewEngagementService(analyticsRepo, userRepo, clipRepo)
	auditLogService := services.NewAuditLogService(auditLogRepo)

	// Initialize dunning service before subscription service
	dunningService := services.NewDunningService(dunningRepo, subscriptionRepo, userRepo, emailService, auditLogService)

	subscriptionService := services.NewSubscriptionService(subscriptionRepo, userRepo, webhookRepo, cfg, auditLogService, dunningService, emailService)
	webhookRetryService := services.NewWebhookRetryService(webhookRepo, subscriptionService)
	userSettingsService := services.NewUserSettingsService(userRepo, userSettingsRepo, accountDeletionRepo, clipRepo, voteRepo, favoriteRepo, commentRepo, submissionRepo, subscriptionRepo, consentRepo, auditLogService)
	revenueService := services.NewRevenueService(revenueRepo, cfg)
	adService := services.NewAdService(adRepo, redisClient)

	// Initialize email monitoring and metrics service
	emailMetricsService := services.NewEmailMetricsService(emailLogRepo)

	// Initialize feed service
	feedService := services.NewFeedService(feedRepo, clipRepo, userRepo, broadcasterRepo)

	// Initialize filter preset service
	filterPresetService := services.NewFilterPresetService(filterPresetRepo)

	// Initialize community service
	communityService := services.NewCommunityService(communityRepo, clipRepo, userRepo, notificationService)

	// Initialize account type service
	accountTypeService := services.NewAccountTypeService(userRepo, accountTypeConversionRepo, auditLogRepo, mfaService)

	// Initialize recommendation service
	recommendationService := services.NewRecommendationServiceWithConfig(
		recommendationRepo,
		redisClient.GetClient(),
		cfg.Recommendations.ContentWeight,
		cfg.Recommendations.CollaborativeWeight,
		cfg.Recommendations.TrendingWeight,
		cfg.Recommendations.EnableHybrid,
		cfg.Recommendations.CacheTTLHours,
		cfg.Recommendations.TrendingWindowDays,
		cfg.Recommendations.TrendingMinScore,
		cfg.Recommendations.PopularityWindowDays,
		cfg.Recommendations.PopularityMinViews,
	)

	// Initialize playlist service
	playlistService := services.NewPlaylistService(playlistRepo, clipRepo, cfg.Server.BaseURL)

	// Initialize queue service
	queueService := services.NewQueueService(queueRepo, clipRepo)

	// Initialize watch party service and hub manager
	watchPartyService := services.NewWatchPartyService(watchPartyRepo, playlistRepo, clipRepo, cfg.Server.BaseURL)

	// Initialize rate limiters for watch party (distributed via Redis)
	// 10 messages per minute per user
	chatRateLimiter := services.NewDistributedRateLimiter(redisClient, 10, time.Minute)
	// 30 reactions per minute per user
	reactRateLimiter := services.NewDistributedRateLimiter(redisClient, 30, time.Minute)

	watchPartyHubManager := services.NewWatchPartyHubManager(watchPartyRepo, chatRateLimiter, reactRateLimiter)

	// Initialize event tracker for feed analytics
	eventTracker := services.NewEventTracker(db.Pool, 100, 5*time.Second)
	// Start event tracker in background with cancellable context for graceful shutdown
	eventTrackerCtx, cancelEventTracker := context.WithCancel(context.Background())
	go eventTracker.Start(eventTrackerCtx)

	// Initialize export service with exports directory
	exportDir := cfg.Server.ExportDir
	if exportDir == "" {
		exportDir = "./exports"
	}
	// Default retention period is 7 days
	exportRetentionDays := 7
	exportService := services.NewExportService(exportRepo, emailService, exportDir, cfg.Server.BaseURL, exportRetentionDays)

	// Initialize search and embedding services
	var searchIndexerService *services.SearchIndexerService
	var openSearchService *services.OpenSearchService
	var hybridSearchService *services.HybridSearchService
	var embeddingService *services.EmbeddingService

	// Initialize embedding service if enabled and configured
	if cfg.Embedding.Enabled {
		if cfg.Embedding.OpenAIAPIKey == "" {
			log.Println("WARNING: Embedding is enabled but OPENAI_API_KEY is not set; disabling embeddings")
		} else {
			embeddingService = services.NewEmbeddingService(&services.EmbeddingConfig{
				APIKey:            cfg.Embedding.OpenAIAPIKey,
				Model:             cfg.Embedding.Model,
				RedisClient:       redisClient.GetClient(),
				RequestsPerMinute: cfg.Embedding.RequestsPerMinute,
			})
			log.Printf("Embedding service initialized (model: %s)", cfg.Embedding.Model)
		}
	}
	if osClient != nil {
		searchIndexerService = services.NewSearchIndexerService(osClient)
		openSearchService = services.NewOpenSearchService(osClient)

		// Initialize indices in background
		go func() {
			ctx, cancel := context.WithTimeout(context.Background(), 30*time.Second)
			defer cancel()
			if err := searchIndexerService.InitializeIndices(ctx); err != nil {
				log.Printf("WARNING: Failed to initialize search indices: %v", err)
			} else {
				log.Println("Search indices initialized successfully")
			}
		}()

		// Initialize hybrid search when OpenSearch is available
		hybridSearchService = services.NewHybridSearchService(&services.HybridSearchConfig{
			Pool:              db.Pool,
			OpenSearchService: openSearchService,
			EmbeddingService:  embeddingService,
			RedisClient:       redisClient.GetClient(),
		})
	}

	var clipSyncService *services.ClipSyncService
	var submissionService *services.SubmissionService
	var liveStatusService *services.LiveStatusService
	outboundWebhookService := services.NewOutboundWebhookService(outboundWebhookRepo)
	if twitchClient != nil {
		clipSyncService = services.NewClipSyncService(twitchClient, clipRepo, tagRepo, redisClient)
		submissionService = services.NewSubmissionService(submissionRepo, clipRepo, userRepo, voteRepo, auditLogRepo, twitchClient, notificationService, redisClient, outboundWebhookService, cfg)
		liveStatusService = services.NewLiveStatusService(broadcasterRepo, streamFollowRepo, twitchClient)
		// Set notification service for live status notifications
		liveStatusService.SetNotificationService(notificationService)
	}

	// Initialize handlers
	authHandler := handlers.NewAuthHandler(authService, cfg)
	mfaHandler := handlers.NewMFAHandler(mfaService, cfg)
	monitoringHandler := handlers.NewMonitoringHandler(redisClient)
	webhookMonitoringHandler := handlers.NewWebhookMonitoringHandler(webhookRetryService, outboundWebhookService)
	commentHandler := handlers.NewCommentHandler(commentService)
	clipHandler := handlers.NewClipHandler(clipService, authService)
	favoriteHandler := handlers.NewFavoriteHandler(favoriteRepo, voteRepo, clipService)
	tagHandler := handlers.NewTagHandler(tagRepo, clipRepo, autoTagService)
	searchHandler := handlers.NewSearchHandler(searchRepo, authService)
	if hybridSearchService != nil {
		// Use hybrid search (BM25 + vector similarity)
		searchHandler = handlers.NewSearchHandlerWithHybridSearch(searchRepo, hybridSearchService, authService)
		log.Println("Using hybrid search handler (BM25 + vector similarity)")
	} else if openSearchService != nil {
		// Use OpenSearch-enhanced handler (BM25 only)
		searchHandler = handlers.NewSearchHandlerWithOpenSearch(searchRepo, openSearchService, authService)
		log.Println("Using OpenSearch handler (BM25 only)")
	} else {
		log.Println("Using PostgreSQL FTS handler (fallback)")
	}
	reportHandler := handlers.NewReportHandler(reportRepo, clipRepo, commentRepo, userRepo, authService)
	reputationHandler := handlers.NewReputationHandler(reputationService, authService)
	notificationHandler := handlers.NewNotificationHandler(notificationService, emailService)
	analyticsHandler := handlers.NewAnalyticsHandler(analyticsService, authService)
	engagementHandler := handlers.NewEngagementHandler(engagementService, authService)
	auditLogHandler := handlers.NewAuditLogHandler(auditLogService)
	subscriptionHandler := handlers.NewSubscriptionHandler(subscriptionService)
	userHandler := handlers.NewUserHandler(clipRepo, voteRepo, commentRepo, userRepo, broadcasterRepo)
	adminUserHandler := handlers.NewAdminUserHandler(userRepo, auditLogRepo, authService)
	userSettingsHandler := handlers.NewUserSettingsHandler(userSettingsService, authService)
	consentHandler := handlers.NewConsentHandler(consentRepo)
	contactHandler := handlers.NewContactHandler(contactRepo, authService)
	seoHandler := handlers.NewSEOHandler(clipRepo)
	docsHandler := handlers.NewDocsHandler(cfg.Server.DocsPath, "subculture-collective", "clipper", "main")
	revenueHandler := handlers.NewRevenueHandler(revenueService)
	adHandler := handlers.NewAdHandler(adService)
	exportHandler := handlers.NewExportHandler(exportService, authService, userRepo)
	webhookSubscriptionHandler := handlers.NewWebhookSubscriptionHandler(outboundWebhookService)
	webhookDLQHandler := handlers.NewWebhookDLQHandler(outboundWebhookService)
	configHandler := handlers.NewConfigHandler(cfg)
	broadcasterHandler := handlers.NewBroadcasterHandler(broadcasterRepo, clipRepo, twitchClient, authService)
	emailMetricsHandler := handlers.NewEmailMetricsHandler(emailMetricsService, emailLogRepo)
	sendgridWebhookHandler := handlers.NewSendGridWebhookHandler(emailLogRepo, cfg.Email.SendGridWebhookPublicKey)
	feedHandler := handlers.NewFeedHandler(feedService, authService)
	filterPresetHandler := handlers.NewFilterPresetHandler(filterPresetService)
	communityHandler := handlers.NewCommunityHandler(communityService, authService)
	discoveryListHandler := handlers.NewDiscoveryListHandler(discoveryListRepo, analyticsRepo)
	categoryHandler := handlers.NewCategoryHandler(categoryRepo, clipRepo)
	gameHandler := handlers.NewGameHandler(gameRepo, clipRepo, authService)
	accountTypeHandler := handlers.NewAccountTypeHandler(accountTypeService, authService)
	verificationHandler := handlers.NewVerificationHandler(verificationRepo, notificationService, db.Pool)
	chatHandler := handlers.NewChatHandler(db.Pool)

	// Initialize WebSocket server
	wsServer := websocket.NewServer(db.Pool, redisClient.GetClient())
	websocketHandler := handlers.NewWebSocketHandler(db.Pool, wsServer)

	recommendationHandler := handlers.NewRecommendationHandler(recommendationService, authService)
	playlistHandler := handlers.NewPlaylistHandler(playlistService)
	queueHandler := handlers.NewQueueHandler(queueService)
	watchHistoryHandler := handlers.NewWatchHistoryHandler(watchHistoryRepo)
	watchPartyHandler := handlers.NewWatchPartyHandler(watchPartyService, watchPartyHubManager, watchPartyRepo, analyticsRepo, cfg)
	eventHandler := handlers.NewEventHandler(eventTracker)
	var clipSyncHandler *handlers.ClipSyncHandler
	var submissionHandler *handlers.SubmissionHandler
	var moderationHandler *handlers.ModerationHandler
	var liveStatusHandler *handlers.LiveStatusHandler
	var streamHandler *handlers.StreamHandler
	var twitchOAuthHandler *handlers.TwitchOAuthHandler
	if clipSyncService != nil {
		clipSyncHandler = handlers.NewClipSyncHandler(clipSyncService, cfg)
	}
	if submissionService != nil {
		submissionHandler = handlers.NewSubmissionHandler(submissionService)
		// Create moderation handler using services from submission service
		abuseDetector := submissionService.GetAbuseDetector()
		moderationEventService := submissionService.GetModerationEventService()
		if abuseDetector != nil && moderationEventService != nil {
			moderationHandler = handlers.NewModerationHandler(moderationEventService, abuseDetector, toxicityClassifier, db.Pool)
		}
	}
	
	// Initialize NSFW handler
	nsfwHandler := handlers.NewNSFWHandler(nsfwDetector)

	// Initialize forum handlers
	forumHandler := handlers.NewForumHandler(db.Pool)
	forumModerationHandler := handlers.NewForumModerationHandler(db.Pool)
	if liveStatusService != nil {
		liveStatusHandler = handlers.NewLiveStatusHandler(liveStatusService, authService)
	}
	if twitchClient != nil {
		streamHandler = handlers.NewStreamHandler(twitchClient, streamRepo, clipRepo, streamFollowRepo)
		twitchOAuthHandler = handlers.NewTwitchOAuthHandler(twitchAuthRepo)
	}

	// Initialize router
	r := gin.New()

	// Add custom middleware
	// Request ID must come first to be available in other middleware
	r.Use(requestid.New())

	// Add Sentry middleware for error tracking (if enabled)
	if cfg.Sentry.Enabled {
		r.Use(middleware.SentryMiddleware())
		r.Use(middleware.RecoverWithSentry())
	} else {
		r.Use(middleware.JSONRecoveryMiddleware())
	}

	// Use structured logger
	r.Use(logger.GinLogger())

	// Apply metrics middleware for Prometheus
	r.Use(middleware.MetricsMiddleware())

	// Apply CORS middleware
	r.Use(middleware.CORSMiddleware(cfg))

	// Apply security headers middleware
	r.Use(middleware.SecurityHeadersMiddleware(cfg))

	// Apply input validation middleware
	r.Use(middleware.InputValidationMiddleware())

	// Apply abuse detection middleware
	r.Use(middleware.AbuseDetectionMiddleware(redisClient))

	// Apply CSRF protection middleware (secure in production)
	isProduction := cfg.Server.GinMode == "release"
	r.Use(middleware.CSRFMiddleware(redisClient, isProduction))

	// Add middleware to inject base URL and environment into context
	r.Use(func(c *gin.Context) {
		c.Set("base_url", cfg.Server.BaseURL)
		c.Set("environment", cfg.Server.Environment)
		c.Next()
	})

	// Note: Subscription enrichment is now handled on-demand within rate limit middleware
	// to avoid unnecessary database calls for routes that don't use rate limiting

	// SEO endpoints (sitemap, robots.txt)
	r.GET("/sitemap.xml", seoHandler.GetSitemap)
	r.GET("/robots.txt", seoHandler.GetRobotsTxt)

	// Health check endpoints (additional checks requiring middleware)

	// Readiness check - indicates if the service is ready to serve traffic
	r.GET("/health/ready", func(c *gin.Context) {
		// Check database connection
		ctx, cancel := context.WithTimeout(context.Background(), 3*time.Second)
		defer cancel()

		if err := db.HealthCheck(ctx); err != nil {
			c.JSON(http.StatusServiceUnavailable, gin.H{
				"status": "not ready",
				"error":  "database unavailable",
			})
			return
		}

		// Check Redis connection
		if err := redisClient.HealthCheck(ctx); err != nil {
			c.JSON(http.StatusServiceUnavailable, gin.H{
				"status": "not ready",
				"error":  "redis unavailable",
			})
			return
		}

		checks := gin.H{
			"database": "ok",
			"redis":    "ok",
		}

		// Check OpenSearch connection (optional)
		if osClient != nil {
			if err := osClient.Ping(ctx); err != nil {
				checks["opensearch"] = "degraded"
				log.Printf("OpenSearch health check failed (%T): %v", err, err)
			} else {
				checks["opensearch"] = "ok"
			}
		}

		c.JSON(http.StatusOK, gin.H{
			"status": "ready",
			"checks": checks,
		})
	})

	// Liveness check - indicates if the application is alive
	r.GET("/health/live", func(c *gin.Context) {
		c.JSON(http.StatusOK, gin.H{
			"status": "alive",
		})
	})

	// Database statistics endpoint (for monitoring)
	r.GET("/health/stats", func(c *gin.Context) {
		stats := db.GetStats()
		c.JSON(http.StatusOK, gin.H{
			"database": gin.H{
				"acquired_conns":      stats.AcquiredConns(),
				"idle_conns":          stats.IdleConns(),
				"total_conns":         stats.TotalConns(),
				"max_conns":           stats.MaxConns(),
				"acquire_count":       stats.AcquireCount(),
				"acquire_duration_ms": stats.AcquireDuration().Milliseconds(),
			},
		})
	})

	// Cache monitoring endpoints
	r.GET("/health/cache", monitoringHandler.GetCacheStats)
	r.GET("/health/cache/check", monitoringHandler.GetCacheHealth)

	// Webhook monitoring endpoint
	r.GET("/health/webhooks", webhookMonitoringHandler.GetWebhookRetryStats)

	// Profiling and metrics endpoints (for debugging and monitoring)
	// These should be protected in production (e.g., firewall rules or internal network only)
	debug := r.Group("/debug")
	{
		// Prometheus metrics endpoint
		debug.GET("/metrics", gin.WrapH(promhttp.Handler()))

		// Go pprof endpoints for profiling
		debug.GET("/pprof/", gin.WrapF(pprof.Index))
		debug.GET("/pprof/cmdline", gin.WrapF(pprof.Cmdline))
		debug.GET("/pprof/profile", gin.WrapF(pprof.Profile))
		debug.GET("/pprof/symbol", gin.WrapF(pprof.Symbol))
		debug.GET("/pprof/trace", gin.WrapF(pprof.Trace))
		debug.GET("/pprof/allocs", gin.WrapH(pprof.Handler("allocs")))
		debug.GET("/pprof/block", gin.WrapH(pprof.Handler("block")))
		debug.GET("/pprof/goroutine", gin.WrapH(pprof.Handler("goroutine")))
		debug.GET("/pprof/heap", gin.WrapH(pprof.Handler("heap")))
		debug.GET("/pprof/mutex", gin.WrapH(pprof.Handler("mutex")))
		debug.GET("/pprof/threadcreate", gin.WrapH(pprof.Handler("threadcreate")))
	}

	// API version 1 routes
	v1 := r.Group("/api/v1")
	{
		// Basic health check
		v1.GET("/health", func(c *gin.Context) {
			c.JSON(http.StatusOK, gin.H{
				"status": "healthy",
			})
		})

		v1.GET("/ping", func(c *gin.Context) {
			c.JSON(http.StatusOK, gin.H{
				"message": "pong",
			})
		})

		// Public config endpoint
		v1.GET("/config", configHandler.GetPublicConfig)

		// Auth routes
		auth := v1.Group("/auth")
		{
			// Public auth endpoints with rate limiting (increased for legitimate OAuth flows)
			auth.GET("/twitch", middleware.RateLimitMiddleware(redisClient, 30, time.Minute), authHandler.InitiateOAuth)
			auth.GET("/twitch/callback", middleware.RateLimitMiddleware(redisClient, 50, time.Minute), authHandler.HandleCallback)
			auth.POST("/twitch/callback", middleware.RateLimitMiddleware(redisClient, 50, time.Minute), authHandler.HandlePKCECallback)
			if cfg.Server.GinMode != "release" {
				auth.POST("/test-login", middleware.RateLimitMiddleware(redisClient, 30, time.Minute), authHandler.TestLogin)
			}
			auth.POST("/refresh", middleware.RateLimitMiddleware(redisClient, 50, time.Minute), authHandler.RefreshToken)
			auth.POST("/logout", authHandler.Logout)

			// Protected auth endpoints
			auth.GET("/me", middleware.AuthMiddleware(authService), authHandler.GetCurrentUser)
			auth.POST("/twitch/reauthorize", middleware.AuthMiddleware(authService), middleware.RateLimitMiddleware(redisClient, 3, time.Hour), authHandler.ReauthorizeTwitch)

			// MFA routes (protected)
			mfa := auth.Group("/mfa")
			mfa.Use(middleware.AuthMiddleware(authService))
			{
				// MFA enrollment
				mfa.POST("/enroll", middleware.RateLimitMiddleware(redisClient, 3, time.Hour), mfaHandler.StartEnrollment)
				mfa.POST("/verify-enrollment", middleware.RateLimitMiddleware(redisClient, 10, time.Minute), mfaHandler.VerifyEnrollment)

				// MFA status
				mfa.GET("/status", mfaHandler.GetStatus)

				// MFA management
				mfa.POST("/regenerate-backup-codes", middleware.RateLimitMiddleware(redisClient, 5, time.Hour), mfaHandler.RegenerateBackupCodes)
				mfa.POST("/disable", middleware.RateLimitMiddleware(redisClient, 3, time.Hour), mfaHandler.DisableMFA)

				// Trusted devices
				mfa.GET("/trusted-devices", mfaHandler.GetTrustedDevices)
				mfa.DELETE("/trusted-devices/:id", mfaHandler.RevokeTrustedDevice)
			}

			// MFA login verification (special case - uses different middleware)
			auth.POST("/mfa/verify-login", middleware.RateLimitMiddleware(redisClient, 10, time.Minute), mfaHandler.VerifyLogin)
		}

		// Clip routes
		clips := v1.Group("/clips")
		{
			// Public clip endpoints
			clips.GET("", clipHandler.ListClips)
			clips.GET("/:id", clipHandler.GetClip)
			clips.GET("/:id/related", clipHandler.GetRelatedClips)

			// Batch endpoint for media URLs (public, rate limited)
			clips.POST("/batch-media", middleware.RateLimitMiddleware(redisClient, 60, time.Minute), clipHandler.BatchGetClipMedia)

			// Clip tags (public)
			clips.GET("/:id/tags", tagHandler.GetClipTags)

			// Clip analytics (public)
			clips.GET("/:id/analytics", analyticsHandler.GetClipAnalytics)
			clips.POST("/:id/track-view", analyticsHandler.TrackClipView)

			// Clip engagement score (public)
			clips.GET("/:id/engagement", engagementHandler.GetContentEngagementScore)

			// Watch progress (optional authentication - works for both authenticated and anonymous users)
			clips.GET("/:id/progress", middleware.OptionalAuthMiddleware(authService), watchHistoryHandler.GetResumePosition)

			// List comments for a clip (public or authenticated)
			clips.GET("/:id/comments", commentHandler.ListComments)

			// Create comment (authenticated, rate limited)
			clips.POST("/:id/comments", middleware.AuthMiddleware(authService), middleware.RateLimitMiddleware(redisClient, 10, time.Minute), commentHandler.CreateComment)

			// Protected clip endpoints (require authentication)
			clips.POST("/:id/vote", middleware.AuthMiddleware(authService), middleware.RateLimitMiddleware(redisClient, 20, time.Minute), clipHandler.VoteOnClip)
			clips.POST("/:id/favorite", middleware.AuthMiddleware(authService), clipHandler.AddFavorite)
			clips.DELETE("/:id/favorite", middleware.AuthMiddleware(authService), clipHandler.RemoveFavorite)

			// Tag management for clips (authenticated, rate limited)
			clips.POST("/:id/tags", middleware.AuthMiddleware(authService), middleware.RateLimitMiddleware(redisClient, 10, time.Minute), tagHandler.AddTagsToClip)
			clips.DELETE("/:id/tags/:slug", middleware.AuthMiddleware(authService), tagHandler.RemoveTagFromClip)

			// Creator content management (authenticated)
			clips.PUT("/:id/metadata", middleware.AuthMiddleware(authService), middleware.RateLimitMiddleware(redisClient, 10, time.Minute), clipHandler.UpdateClipMetadata)
			clips.PUT("/:id/visibility", middleware.AuthMiddleware(authService), middleware.RateLimitMiddleware(redisClient, 10, time.Minute), clipHandler.UpdateClipVisibility)

			// User clip submission with rate limiting (10 per hour) - if Twitch client is available
			if clipSyncHandler != nil {
				clips.POST("/request", middleware.AuthMiddleware(authService), middleware.RateLimitMiddleware(redisClient, 10, time.Hour), clipSyncHandler.RequestClip)
			}

			// Admin clip endpoints
			clips.PUT("/:id", middleware.AuthMiddleware(authService), middleware.RequireRole("admin", "moderator"), clipHandler.UpdateClip)
			clips.DELETE("/:id", middleware.AuthMiddleware(authService), middleware.RequireRole("admin"), clipHandler.DeleteClip)
		}

		// Scraped clips routes
		scrapedClips := v1.Group("/scraped-clips")
		{
			// Public endpoint for listing scraped clips (not claimed by users)
			scrapedClips.GET("", clipHandler.ListScrapedClips)
		}

		// Comment routes
		comments := v1.Group("/comments")
		{
			// Get replies to a comment (can be public or authenticated)
			comments.GET("/:id/replies", commentHandler.GetReplies)

			// Protected comment endpoints
			comments.PUT("/:id", middleware.AuthMiddleware(authService), commentHandler.UpdateComment)
			comments.DELETE("/:id", middleware.AuthMiddleware(authService), commentHandler.DeleteComment)
			comments.POST("/:id/vote", middleware.AuthMiddleware(authService), middleware.RateLimitMiddleware(redisClient, 20, time.Minute), commentHandler.VoteOnComment)
		}

		// Favorite routes
		favorites := v1.Group("/favorites")
		{
			// Protected favorite endpoints (require authentication)
			favorites.GET("", middleware.AuthMiddleware(authService), favoriteHandler.ListUserFavorites)
		}

		// Tag routes
		tags := v1.Group("/tags")
		{
			// Public tag endpoints
			tags.GET("", tagHandler.ListTags)
			tags.GET("/search", middleware.RateLimitMiddleware(redisClient, 60, time.Minute), tagHandler.SearchTags)
			tags.GET("/:slug", tagHandler.GetTag)
			tags.GET("/:slug/clips", tagHandler.GetClipsByTag)
		}

		// Search routes
		search := v1.Group("/search")
		{
			// Public search endpoints with rate limiting (60 requests/minute = 1 per second)
			search.GET("", middleware.RateLimitMiddleware(redisClient, 60, time.Minute), searchHandler.Search)
			search.GET("/suggestions", middleware.RateLimitMiddleware(redisClient, 60, time.Minute), searchHandler.GetSuggestions)
			search.GET("/scores", middleware.RateLimitMiddleware(redisClient, 60, time.Minute), searchHandler.SearchWithScores) // Hybrid search with similarity scores

			// Search analytics endpoints
			search.GET("/trending", middleware.RateLimitMiddleware(redisClient, 30, time.Minute), searchHandler.GetTrendingSearches) // Popular searches (public)
			search.GET("/history", middleware.AuthMiddleware(authService), searchHandler.GetSearchHistory)                           // User search history (authenticated)

			// Admin-only analytics endpoints
			searchAdmin := search.Group("")
			searchAdmin.Use(middleware.AuthMiddleware(authService))
			searchAdmin.Use(middleware.RequireRole("admin"))
			{
				searchAdmin.GET("/failed", searchHandler.GetFailedSearches)     // Failed searches (admin only)
				searchAdmin.GET("/analytics", searchHandler.GetSearchAnalytics) // Search analytics summary (admin only)
			}
		}

		// Submission routes (if submission handler is available)
		if submissionHandler != nil {
			submissions := v1.Group("/submissions")
			submissions.Use(middleware.AuthMiddleware(authService))
			{
				// User submission endpoints (10 submissions per hour per user)
				submissions.POST("", middleware.RateLimitMiddleware(redisClient, 10, time.Hour), submissionHandler.SubmitClip)
				submissions.GET("", submissionHandler.GetUserSubmissions)
				submissions.GET("/stats", submissionHandler.GetSubmissionStats)
				// Metadata endpoint with rate limiting (100 requests/hour per user)
				submissions.GET("/metadata", middleware.RateLimitMiddleware(redisClient, 100, time.Hour), submissionHandler.GetClipMetadata)
				// Check clip status endpoint to see if it can be claimed
				submissions.GET("/check/:clip_id", middleware.RateLimitMiddleware(redisClient, 100, time.Hour), submissionHandler.CheckClipStatus)
			}
		}

		// Report routes
		reports := v1.Group("/reports")
		{
			// Submit a report (authenticated, rate limited)
			reports.POST("", middleware.AuthMiddleware(authService), middleware.RateLimitMiddleware(redisClient, 10, time.Hour), reportHandler.SubmitReport)
		}

		// Moderation appeal routes (user-facing)
		if moderationHandler != nil {
			moderationAppeals := v1.Group("/moderation")
			{
				moderationAppeals.POST("/appeals", middleware.AuthMiddleware(authService), middleware.RateLimitMiddleware(redisClient, 5, time.Hour), moderationHandler.CreateAppeal)
				moderationAppeals.GET("/appeals", middleware.AuthMiddleware(authService), moderationHandler.GetUserAppeals)
			}
		}

		// Reputation routes
		users := v1.Group("/users")
		{
			// Public user profile
			users.GET("/by-username/:username", userHandler.GetUserByUsername)
			users.GET("/:id", middleware.OptionalAuthMiddleware(authService), userHandler.GetUserProfile)

			// Public reputation endpoints
			users.GET("/:id/reputation", reputationHandler.GetUserReputation)
			users.GET("/:id/karma", reputationHandler.GetUserKarma)
			users.GET("/:id/badges", reputationHandler.GetUserBadges)

			// User activity endpoints
			users.GET("/:id/comments", userHandler.GetUserComments)
			users.GET("/:id/clips", middleware.OptionalAuthMiddleware(authService), userHandler.GetUserClips)
			users.GET("/:id/activity", middleware.OptionalAuthMiddleware(authService), userHandler.GetUserActivity)
			users.GET("/:id/upvoted", userHandler.GetUserUpvotedClips)
			users.GET("/:id/downvoted", userHandler.GetUserDownvotedClips)

			// User social connections
			users.GET("/:id/followers", middleware.OptionalAuthMiddleware(authService), userHandler.GetUserFollowers)
			users.GET("/:id/following", middleware.OptionalAuthMiddleware(authService), userHandler.GetUserFollowing)
			users.GET("/:id/following/broadcasters", middleware.OptionalAuthMiddleware(authService), userHandler.GetFollowedBroadcasters)
			users.POST("/:id/follow", middleware.AuthMiddleware(authService), userHandler.FollowUser)
			users.DELETE("/:id/follow", middleware.AuthMiddleware(authService), userHandler.UnfollowUser)

			// User blocking
			users.POST("/:id/block", middleware.AuthMiddleware(authService), middleware.RateLimitMiddleware(redisClient, 20, time.Minute), userHandler.BlockUser)
			users.DELETE("/:id/block", middleware.AuthMiddleware(authService), userHandler.UnblockUser)
			users.GET("/me/blocked", middleware.AuthMiddleware(authService), userHandler.GetBlockedUsers)

			// Personal statistics (authenticated)
			users.GET("/me/stats", middleware.AuthMiddleware(authService), analyticsHandler.GetUserStats)

			// User engagement score (authenticated)
			users.GET("/:id/engagement", middleware.AuthMiddleware(authService), engagementHandler.GetUserEngagementScore)

			// Profile management (authenticated)
			users.PUT("/me/profile", middleware.AuthMiddleware(authService), userSettingsHandler.UpdateProfile)
			users.PUT("/me/social-links", middleware.AuthMiddleware(authService), userSettingsHandler.UpdateSocialLinks)
			users.GET("/me/settings", middleware.AuthMiddleware(authService), userSettingsHandler.GetSettings)
			users.PUT("/me/settings", middleware.AuthMiddleware(authService), userSettingsHandler.UpdateSettings)

			// Data export (authenticated, rate limited)
			users.GET("/me/export", middleware.AuthMiddleware(authService), middleware.RateLimitMiddleware(redisClient, 1, time.Hour), userSettingsHandler.ExportData)

			// Cookie consent management (authenticated, rate limited)
			users.GET("/me/consent", middleware.AuthMiddleware(authService), consentHandler.GetConsent)
			users.POST("/me/consent", middleware.AuthMiddleware(authService), middleware.RateLimitMiddleware(redisClient, 30, time.Minute), consentHandler.SaveConsent)

			// Account deletion (authenticated, rate limited)
			users.POST("/me/delete", middleware.AuthMiddleware(authService), middleware.RateLimitMiddleware(redisClient, 1, time.Hour), userSettingsHandler.RequestAccountDeletion)
			users.POST("/me/delete/cancel", middleware.AuthMiddleware(authService), userSettingsHandler.CancelAccountDeletion)
			users.GET("/me/delete/status", middleware.AuthMiddleware(authService), userSettingsHandler.GetDeletionStatus)

			// Email logs for current user (authenticated)
			users.GET("/me/email-logs", middleware.AuthMiddleware(authService), emailMetricsHandler.GetUserEmailLogs)

			// Account type endpoints
			users.GET("/:id/account-type", middleware.OptionalAuthMiddleware(authService), accountTypeHandler.GetAccountType)
			users.GET("/:id/account-type/history", middleware.OptionalAuthMiddleware(authService), accountTypeHandler.GetConversionHistory)
			users.POST("/me/convert-to-broadcaster", middleware.AuthMiddleware(authService), middleware.RateLimitMiddleware(redisClient, 3, 24*time.Hour), accountTypeHandler.ConvertToBroadcaster)

			// Discovery list follows for current user (authenticated)
			users.GET("/me/discovery-list-follows", middleware.AuthMiddleware(authService), discoveryListHandler.GetUserFollowedLists)

			// Game follows for a user
			users.GET("/:id/games/following", gameHandler.GetFollowedGames)
			// User feeds routes
			users.GET("/:id/feeds", middleware.OptionalAuthMiddleware(authService), feedHandler.ListUserFeeds)
			users.POST("/:id/feeds", middleware.AuthMiddleware(authService), middleware.RateLimitMiddleware(redisClient, 10, time.Hour), feedHandler.CreateFeed)
			users.GET("/:id/feeds/:feedId", middleware.OptionalAuthMiddleware(authService), feedHandler.GetFeed)
			users.PUT("/:id/feeds/:feedId", middleware.AuthMiddleware(authService), feedHandler.UpdateFeed)
			users.DELETE("/:id/feeds/:feedId", middleware.AuthMiddleware(authService), feedHandler.DeleteFeed)
			users.GET("/:id/feeds/:feedId/clips", middleware.OptionalAuthMiddleware(authService), feedHandler.GetFeedClips)
			users.POST("/:id/feeds/:feedId/clips", middleware.AuthMiddleware(authService), middleware.RateLimitMiddleware(redisClient, 20, time.Minute), feedHandler.AddClipToFeed)
			users.DELETE("/:id/feeds/:feedId/clips/:clipId", middleware.AuthMiddleware(authService), feedHandler.RemoveClipFromFeed)
			users.PUT("/:id/feeds/:feedId/clips/reorder", middleware.AuthMiddleware(authService), feedHandler.ReorderFeedClips)
			users.POST("/:id/feeds/:feedId/follow", middleware.AuthMiddleware(authService), middleware.RateLimitMiddleware(redisClient, 20, time.Minute), feedHandler.FollowFeed)
			users.DELETE("/:id/feeds/:feedId/follow", middleware.AuthMiddleware(authService), feedHandler.UnfollowFeed)

			// Filter preset routes
			users.GET("/:id/filter-presets", middleware.AuthMiddleware(authService), filterPresetHandler.GetUserPresets)
			users.POST("/:id/filter-presets", middleware.AuthMiddleware(authService), middleware.RateLimitMiddleware(redisClient, 10, time.Hour), filterPresetHandler.CreatePreset)
			users.GET("/:id/filter-presets/:presetId", middleware.AuthMiddleware(authService), filterPresetHandler.GetPreset)
			users.PUT("/:id/filter-presets/:presetId", middleware.AuthMiddleware(authService), filterPresetHandler.UpdatePreset)
			users.DELETE("/:id/filter-presets/:presetId", middleware.AuthMiddleware(authService), filterPresetHandler.DeletePreset)
		}

		// Creator analytics routes
		creators := v1.Group("/creators")
		{
			// Public creator analytics endpoints
			creators.GET("/:creatorName/analytics/overview", analyticsHandler.GetCreatorAnalyticsOverview)
			creators.GET("/:creatorName/analytics/clips", analyticsHandler.GetCreatorTopClips)
			creators.GET("/:creatorName/analytics/trends", analyticsHandler.GetCreatorTrends)
			creators.GET("/:creatorName/analytics/audience", analyticsHandler.GetCreatorAudienceInsights)

			// Creator clips listing (shows hidden clips if authenticated as creator)
			creators.GET("/:creatorName/clips", middleware.OptionalAuthMiddleware(authService), clipHandler.ListCreatorClips)

			// Creator data export routes (authenticated, rate limited)
			creators.POST("/me/export/request", middleware.AuthMiddleware(authService), middleware.RateLimitMiddleware(redisClient, 3, 24*time.Hour), exportHandler.RequestExport)
			creators.GET("/me/exports", middleware.AuthMiddleware(authService), exportHandler.ListExportRequests)
			creators.GET("/me/export/status/:id", middleware.AuthMiddleware(authService), exportHandler.GetExportStatus)
			creators.GET("/me/export/download/:id", middleware.AuthMiddleware(authService), exportHandler.DownloadExport)
		}

		// Broadcaster routes
		broadcasters := v1.Group("/broadcasters")
		{
			// Live status endpoints (must come before /:id route)
			if liveStatusHandler != nil {
				// Public list of all live broadcasters
				broadcasters.GET("/live", liveStatusHandler.ListLiveBroadcasters)
			}

			// Public broadcaster profile endpoint (with optional auth for follow status)
			broadcasters.GET("/:id", middleware.OptionalAuthMiddleware(authService), broadcasterHandler.GetBroadcasterProfile)

			// Public broadcaster clips endpoint
			broadcasters.GET("/:id/clips", broadcasterHandler.ListBroadcasterClips)

			// Live status for specific broadcaster
			if liveStatusHandler != nil {
				broadcasters.GET("/:id/live-status", liveStatusHandler.GetBroadcasterLiveStatus)
			}

			// Protected broadcaster endpoints (require authentication)
			broadcasters.POST("/:id/follow", middleware.AuthMiddleware(authService), middleware.RateLimitMiddleware(redisClient, 20, time.Minute), broadcasterHandler.FollowBroadcaster)
			broadcasters.DELETE("/:id/follow", middleware.AuthMiddleware(authService), broadcasterHandler.UnfollowBroadcaster)
		}

		// Category routes
		categories := v1.Group("/categories")
		{
			// Public category endpoints
			categories.GET("", categoryHandler.ListCategories)
			categories.GET("/:slug", categoryHandler.GetCategory)
			categories.GET("/:slug/games", categoryHandler.ListCategoryGames)
			categories.GET("/:slug/clips", categoryHandler.ListCategoryClips)
		}

		// Stream routes
		if streamHandler != nil {
			streams := v1.Group("/streams")
			{
				// Get followed streamers (authenticated) - must be before /:streamer
				streams.GET("/following", middleware.AuthMiddleware(authService), streamHandler.GetFollowedStreamers)

				// Public stream status endpoint
				streams.GET("/:streamer", streamHandler.GetStreamStatus)

				// Protected stream follow endpoints (authenticated, rate limited)
				streams.POST("/:streamer/follow", middleware.AuthMiddleware(authService), middleware.RateLimitMiddleware(redisClient, 20, time.Minute), streamHandler.FollowStreamer)
				streams.DELETE("/:streamer/follow", middleware.AuthMiddleware(authService), streamHandler.UnfollowStreamer)
				streams.GET("/:streamer/follow-status", middleware.AuthMiddleware(authService), streamHandler.GetStreamFollowStatus)

				// Protected stream clip creation endpoint (authenticated, rate limited)
				streams.POST("/:streamer/clips", middleware.AuthMiddleware(authService), middleware.RateLimitMiddleware(redisClient, 10, time.Hour), streamHandler.CreateClipFromStream)
			}
		}

		// Twitch OAuth routes for chat integration
		if twitchOAuthHandler != nil {
			twitch := v1.Group("/twitch")
			{
				// OAuth endpoints (authenticated, rate limited)
				twitch.GET("/oauth/authorize", middleware.AuthMiddleware(authService), middleware.RateLimitMiddleware(redisClient, 20, time.Minute), twitchOAuthHandler.InitiateTwitchOAuth)
				twitch.GET("/oauth/callback", middleware.AuthMiddleware(authService), middleware.RateLimitMiddleware(redisClient, 20, time.Minute), twitchOAuthHandler.TwitchOAuthCallback)

				// Auth status endpoint (can be called without auth to check status)
				twitch.GET("/auth/status", middleware.OptionalAuthMiddleware(authService), twitchOAuthHandler.GetTwitchAuthStatus)

				// Revoke endpoint (authenticated)
				twitch.DELETE("/auth", middleware.AuthMiddleware(authService), twitchOAuthHandler.RevokeTwitchAuth)
			}
		}

		// Game routes
		games := v1.Group("/games")
		{
			// Public game endpoints
			games.GET("/trending", gameHandler.GetTrendingGames)
			games.GET("/:gameId", middleware.OptionalAuthMiddleware(authService), gameHandler.GetGame)
			games.GET("/:gameId/clips", gameHandler.ListGameClips)

			// Protected game endpoints (require authentication)
			games.POST("/:gameId/follow", middleware.AuthMiddleware(authService), middleware.RateLimitMiddleware(redisClient, 20, time.Minute), gameHandler.FollowGame)
			games.DELETE("/:gameId/follow", middleware.AuthMiddleware(authService), gameHandler.UnfollowGame)
		}

		// Discovery list routes
		discoveryLists := v1.Group("/discovery-lists")
		{
			// Public discovery list endpoints
			discoveryLists.GET("", middleware.OptionalAuthMiddleware(authService), discoveryListHandler.ListDiscoveryLists)
			discoveryLists.GET("/:id", middleware.OptionalAuthMiddleware(authService), discoveryListHandler.GetDiscoveryList)
			discoveryLists.GET("/:id/clips", middleware.OptionalAuthMiddleware(authService), discoveryListHandler.GetDiscoveryListClips)

			// Protected discovery list endpoints (require authentication)
			discoveryLists.POST("/:id/follow", middleware.AuthMiddleware(authService), middleware.RateLimitMiddleware(redisClient, 20, time.Minute), discoveryListHandler.FollowDiscoveryList)
			discoveryLists.DELETE("/:id/follow", middleware.AuthMiddleware(authService), discoveryListHandler.UnfollowDiscoveryList)
			discoveryLists.POST("/:id/bookmark", middleware.AuthMiddleware(authService), middleware.RateLimitMiddleware(redisClient, 20, time.Minute), discoveryListHandler.BookmarkDiscoveryList)
			discoveryLists.DELETE("/:id/bookmark", middleware.AuthMiddleware(authService), discoveryListHandler.UnbookmarkDiscoveryList)
		}

		// Leaderboard routes
		leaderboards := v1.Group("/leaderboards")
		{
			// Public leaderboard endpoints
			leaderboards.GET("/:type", reputationHandler.GetLeaderboard)
		}

		// Badge definitions (public)
		v1.GET("/badges", reputationHandler.GetBadgeDefinitions)

		// Feed discovery and search routes
		feeds := v1.Group("/feeds")
		{
			// Public feed discovery endpoints
			feeds.GET("/discover", feedHandler.DiscoverFeeds)
			feeds.GET("/search", middleware.RateLimitMiddleware(redisClient, 60, time.Minute), feedHandler.SearchFeeds)

			// Comprehensive feed filtering endpoint
			feeds.GET("/clips", middleware.OptionalAuthMiddleware(authService), feedHandler.GetFilteredClips)

			// Following feed (authenticated)
			feeds.GET("/following", middleware.AuthMiddleware(authService), feedHandler.GetFollowingFeed)

			// Feed analytics routes (admin only)
			feeds.GET("/analytics", middleware.AuthMiddleware(authService), middleware.RequireRole("admin"), eventHandler.GetFeedMetrics)
			feeds.GET("/analytics/hourly", middleware.AuthMiddleware(authService), middleware.RequireRole("admin"), eventHandler.GetHourlyMetrics)
		}

		// Events tracking endpoint
		v1.POST("/events", middleware.RateLimitMiddleware(redisClient, 100, time.Minute), eventHandler.TrackEvent)

		// Live feed (authenticated)
		if liveStatusHandler != nil {
			v1.GET("/feed/live", middleware.AuthMiddleware(authService), liveStatusHandler.GetFollowedLiveBroadcasters)
		}

		// Recommendation routes
		recommendations := v1.Group("/recommendations")
		{
			// All recommendation endpoints require authentication
			recommendations.Use(middleware.AuthMiddleware(authService))

			// Get personalized clip recommendations
			recommendations.GET("/clips", middleware.RateLimitMiddleware(redisClient, 60, time.Minute), recommendationHandler.GetRecommendations)

			// Submit feedback on recommendations
			recommendations.POST("/feedback", middleware.RateLimitMiddleware(redisClient, 100, time.Minute), recommendationHandler.SubmitFeedback)

			// Get user preferences
			recommendations.GET("/preferences", recommendationHandler.GetPreferences)

			// Update user preferences
			recommendations.PUT("/preferences", middleware.RateLimitMiddleware(redisClient, 10, time.Minute), recommendationHandler.UpdatePreferences)

			// Complete onboarding flow
			recommendations.POST("/onboarding", middleware.RateLimitMiddleware(redisClient, 5, time.Minute), recommendationHandler.CompleteOnboarding)

			// Track view for recommendation engine
			recommendations.POST("/track-view/:id", middleware.RateLimitMiddleware(redisClient, 200, time.Minute), recommendationHandler.TrackView)
		}

		// Notification routes
		notifications := v1.Group("/notifications")
		{
			// Public unsubscribe endpoint (no auth required, uses token, but rate limited)
			notifications.GET("/unsubscribe", middleware.RateLimitMiddleware(redisClient, 10, time.Minute), notificationHandler.Unsubscribe)

			// Protected notification endpoints (require authentication)
			notifications.Use(middleware.AuthMiddleware(authService))

			// Get notifications list
			notifications.GET("", notificationHandler.ListNotifications)

			// Get unread count
			notifications.GET("/count", notificationHandler.GetUnreadCount)

			// Mark notification as read
			notifications.PUT("/:id/read", notificationHandler.MarkAsRead)

			// Mark all notifications as read
			notifications.PUT("/read-all", notificationHandler.MarkAllAsRead)

			// Delete notification
			notifications.DELETE("/:id", notificationHandler.DeleteNotification)

			// Get/Update preferences
			notifications.GET("/preferences", notificationHandler.GetPreferences)
			notifications.PUT("/preferences", notificationHandler.UpdatePreferences)
			notifications.POST("/preferences/reset", notificationHandler.ResetPreferences)

			// Device token registration for push notifications
			notifications.POST("/register", notificationHandler.RegisterDeviceToken)
			notifications.DELETE("/unregister", notificationHandler.UnregisterDeviceToken)
		}

		// Creator verification routes
		verification := v1.Group("/verification")
		{
			// Protected endpoints (require authentication)
			verification.Use(middleware.AuthMiddleware(authService))
			verification.POST("/applications", middleware.RateLimitMiddleware(redisClient, 1, time.Hour), verificationHandler.CreateApplication)
			verification.GET("/applications/me", verificationHandler.GetApplication)
		}

		// Subscription routes
		subscriptions := v1.Group("/subscriptions")
		{
			// Webhook endpoint (public, no auth required)
			v1.POST("/webhooks/stripe", subscriptionHandler.HandleWebhook)
			// SendGrid webhook endpoint (public, no auth required, signature verified internally)
			v1.POST("/webhooks/sendgrid", sendgridWebhookHandler.HandleWebhook)

			// Protected subscription endpoints (require authentication)
			subscriptions.Use(middleware.AuthMiddleware(authService))
			subscriptions.GET("/me", subscriptionHandler.GetSubscription)
			subscriptions.POST("/checkout", middleware.RateLimitMiddleware(redisClient, 5, time.Minute), subscriptionHandler.CreateCheckoutSession)
			subscriptions.POST("/portal", middleware.RateLimitMiddleware(redisClient, 10, time.Minute), subscriptionHandler.CreatePortalSession)
			subscriptions.POST("/change-plan", middleware.RateLimitMiddleware(redisClient, 5, time.Minute), subscriptionHandler.ChangeSubscriptionPlan)
		}

		// Outbound webhook subscription routes
		webhooks := v1.Group("/webhooks")
		{
			// Get supported webhook events (public, rate-limited)
			webhooks.GET("/events", middleware.RateLimitMiddleware(redisClient, 60, time.Minute), webhookSubscriptionHandler.GetSupportedEvents)

			// Protected webhook subscription endpoints (require authentication)
			webhooks.Use(middleware.AuthMiddleware(authService))

			// CRUD operations for webhook subscriptions
			webhooks.POST("", middleware.RateLimitMiddleware(redisClient, 10, time.Hour), webhookSubscriptionHandler.CreateSubscription)
			webhooks.GET("", webhookSubscriptionHandler.ListSubscriptions)
			webhooks.GET("/:id", webhookSubscriptionHandler.GetSubscription)
			webhooks.PATCH("/:id", webhookSubscriptionHandler.UpdateSubscription)
			webhooks.DELETE("/:id", webhookSubscriptionHandler.DeleteSubscription)

			// Secret regeneration
			webhooks.POST("/:id/regenerate-secret", middleware.RateLimitMiddleware(redisClient, 5, time.Hour), webhookSubscriptionHandler.RegenerateSecret)

			// Delivery history
			webhooks.GET("/:id/deliveries", webhookSubscriptionHandler.GetSubscriptionDeliveries)
		}

		// Contact routes
		contact := v1.Group("/contact")
		{
			// Public contact form submission with rate limiting
			contact.POST("", middleware.RateLimitMiddleware(redisClient, 3, time.Hour), contactHandler.SubmitContactMessage)
		}

		// Chat routes
		chat := v1.Group("/chat")
		{
			// Chat channel routes
			channels := chat.Group("/channels")
			channels.Use(middleware.AuthMiddleware(authService))
			{
				// Channel CRUD operations
				channels.POST("", middleware.RateLimitMiddleware(redisClient, 10, time.Minute), chatHandler.CreateChannel)
				channels.GET("", chatHandler.ListChannels)
				channels.GET("/:id", chatHandler.GetChannel)
				channels.PATCH("/:id", middleware.RateLimitMiddleware(redisClient, 10, time.Minute), chatHandler.UpdateChannel)
				channels.DELETE("/:id", middleware.RateLimitMiddleware(redisClient, 10, time.Minute), chatHandler.DeleteChannel)

				// Channel member management
				channels.GET("/:id/members", chatHandler.ListChannelMembers)
				channels.POST("/:id/members", middleware.RateLimitMiddleware(redisClient, 20, time.Minute), chatHandler.AddChannelMember)
				channels.DELETE("/:id/members/:user_id", middleware.RateLimitMiddleware(redisClient, 20, time.Minute), chatHandler.RemoveChannelMember)
				channels.PATCH("/:id/members/:user_id", middleware.RateLimitMiddleware(redisClient, 20, time.Minute), chatHandler.UpdateChannelMemberRole)
				channels.GET("/:id/role", chatHandler.GetCurrentUserRole)

				// WebSocket connection endpoint
				channels.GET("/:id/ws", websocketHandler.HandleConnection)

				// Message history endpoint
				channels.GET("/:id/messages", websocketHandler.GetMessageHistory)

				// Moderation endpoints (require moderator role)
				channels.POST("/:id/ban", middleware.RequireRole("admin", "moderator"), middleware.RateLimitMiddleware(redisClient, 30, time.Minute), chatHandler.BanUser)
				channels.DELETE("/:id/ban/:user_id", middleware.RequireRole("admin", "moderator"), middleware.RateLimitMiddleware(redisClient, 30, time.Minute), chatHandler.UnbanUser)
				channels.POST("/:id/mute", middleware.RequireRole("admin", "moderator"), middleware.RateLimitMiddleware(redisClient, 30, time.Minute), chatHandler.MuteUser)
				channels.POST("/:id/timeout", middleware.RequireRole("admin", "moderator"), middleware.RateLimitMiddleware(redisClient, 30, time.Minute), chatHandler.TimeoutUser)
				channels.GET("/:id/moderation-log", middleware.RequireRole("admin", "moderator"), chatHandler.GetModerationLog)
				channels.GET("/:id/check-ban", chatHandler.CheckUserBan)
			}

			// Chat message routes
			messages := chat.Group("/messages")
			messages.Use(middleware.AuthMiddleware(authService), middleware.RequireRole("admin", "moderator"))
			{
				messages.DELETE("/:id", middleware.RateLimitMiddleware(redisClient, 30, time.Minute), chatHandler.DeleteMessage)
			}

			// Health check endpoint for WebSocket server
			chat.GET("/health", websocketHandler.GetHealthCheck)
			chat.GET("/stats", middleware.AuthMiddleware(authService), middleware.RequireRole("admin"), websocketHandler.GetChannelStats)
		}

		// Ad routes
		ads := v1.Group("/ads")
		{
			// Ad selection endpoint - rate limited to prevent abuse
			ads.GET("/select", middleware.RateLimitMiddleware(redisClient, 60, time.Minute), adHandler.SelectAd)
			// Ad tracking endpoint - higher rate limit for tracking callbacks
			ads.POST("/track/:id", middleware.RateLimitMiddleware(redisClient, 120, time.Minute), adHandler.TrackImpression)
			// Get ad by ID (public)
			ads.GET("/:id", adHandler.GetAd)
		}

		// Documentation routes (public access)
		docs := v1.Group("/docs")
		{
			docs.GET("", docsHandler.GetDocsList)
			docs.GET("/search", middleware.RateLimitMiddleware(redisClient, 60, time.Minute), docsHandler.SearchDocs)
			// Catch-all route must be last
			docs.GET("/:path", docsHandler.GetDoc) // Changed from /*path to /:path to avoid conflict
		}

		// Community routes
		communities := v1.Group("/communities")
		{
			// Public community endpoints
			communities.GET("", communityHandler.ListCommunities)
			communities.GET("/search", middleware.RateLimitMiddleware(redisClient, 60, time.Minute), communityHandler.SearchCommunities)
			communities.GET("/:id", middleware.OptionalAuthMiddleware(authService), communityHandler.GetCommunity)
			communities.GET("/:id/members", communityHandler.GetMembers)
			communities.GET("/:id/feed", communityHandler.GetCommunityFeed)
			communities.GET("/:id/discussions", communityHandler.ListDiscussions)
			communities.GET("/:id/discussions/:discussionId", communityHandler.GetDiscussion)

			// Protected community endpoints (require authentication)
			communities.POST("", middleware.AuthMiddleware(authService), middleware.RateLimitMiddleware(redisClient, 5, time.Hour), communityHandler.CreateCommunity)
			communities.PUT("/:id", middleware.AuthMiddleware(authService), communityHandler.UpdateCommunity)
			communities.DELETE("/:id", middleware.AuthMiddleware(authService), communityHandler.DeleteCommunity)

			// Member management
			communities.POST("/:id/join", middleware.AuthMiddleware(authService), middleware.RateLimitMiddleware(redisClient, 10, time.Minute), communityHandler.JoinCommunity)
			communities.POST("/:id/leave", middleware.AuthMiddleware(authService), communityHandler.LeaveCommunity)
			communities.PUT("/:id/members/:userId/role", middleware.AuthMiddleware(authService), communityHandler.UpdateMemberRole)

			// Moderation
			communities.POST("/:id/ban", middleware.AuthMiddleware(authService), communityHandler.BanMember)
			communities.DELETE("/:id/ban/:userId", middleware.AuthMiddleware(authService), communityHandler.UnbanMember)
			communities.GET("/:id/bans", middleware.AuthMiddleware(authService), communityHandler.GetBannedMembers)

			// Community feed management
			communities.POST("/:id/clips", middleware.AuthMiddleware(authService), middleware.RateLimitMiddleware(redisClient, 20, time.Minute), communityHandler.AddClipToCommunity)
			communities.DELETE("/:id/clips/:clipId", middleware.AuthMiddleware(authService), communityHandler.RemoveClipFromCommunity)

			// Discussions
			communities.POST("/:id/discussions", middleware.AuthMiddleware(authService), middleware.RateLimitMiddleware(redisClient, 10, time.Minute), communityHandler.CreateDiscussion)
			communities.PUT("/:id/discussions/:discussionId", middleware.AuthMiddleware(authService), communityHandler.UpdateDiscussion)
			communities.DELETE("/:id/discussions/:discussionId", middleware.AuthMiddleware(authService), communityHandler.DeleteDiscussion)
		}

		// Playlist routes
		playlists := v1.Group("/playlists")
		{
			// Public playlist endpoints
			playlists.GET("/public", playlistHandler.ListPublicPlaylists)
			playlists.GET("/:id", middleware.OptionalAuthMiddleware(authService), playlistHandler.GetPlaylist)

			// Protected playlist endpoints (require authentication)
			playlists.POST("", middleware.AuthMiddleware(authService), middleware.RateLimitMiddleware(redisClient, 20, time.Hour), playlistHandler.CreatePlaylist)
			playlists.GET("", middleware.AuthMiddleware(authService), playlistHandler.ListUserPlaylists)
			playlists.PATCH("/:id", middleware.AuthMiddleware(authService), playlistHandler.UpdatePlaylist)
			playlists.DELETE("/:id", middleware.AuthMiddleware(authService), playlistHandler.DeletePlaylist)

			// Playlist item management
			playlists.POST("/:id/clips", middleware.AuthMiddleware(authService), middleware.RateLimitMiddleware(redisClient, 60, time.Minute), playlistHandler.AddClipsToPlaylist)
			playlists.DELETE("/:id/clips/:clip_id", middleware.AuthMiddleware(authService), playlistHandler.RemoveClipFromPlaylist)
			playlists.PUT("/:id/clips/order", middleware.AuthMiddleware(authService), playlistHandler.ReorderPlaylistClips)

			// Playlist likes (social engagement)
			playlists.POST("/:id/like", middleware.AuthMiddleware(authService), middleware.RateLimitMiddleware(redisClient, 30, time.Minute), playlistHandler.LikePlaylist)
			playlists.DELETE("/:id/like", middleware.AuthMiddleware(authService), playlistHandler.UnlikePlaylist)

			// Playlist sharing and collaboration
			playlists.GET("/:id/share-link", middleware.AuthMiddleware(authService), middleware.RateLimitMiddleware(redisClient, 10, time.Hour), playlistHandler.GetShareLink)
			playlists.POST("/:id/track-share", middleware.RateLimitMiddleware(redisClient, 60, time.Minute), playlistHandler.TrackShare) // Public endpoint for analytics with rate limiting
			playlists.GET("/:id/collaborators", middleware.OptionalAuthMiddleware(authService), playlistHandler.GetCollaborators)
			playlists.POST("/:id/collaborators", middleware.AuthMiddleware(authService), middleware.RateLimitMiddleware(redisClient, 20, time.Hour), playlistHandler.AddCollaborator)
			playlists.DELETE("/:id/collaborators/:user_id", middleware.AuthMiddleware(authService), playlistHandler.RemoveCollaborator)
			playlists.PATCH("/:id/collaborators/:user_id", middleware.AuthMiddleware(authService), playlistHandler.UpdateCollaboratorPermission)
		}

		// Forum routes
		forum := v1.Group("/forum")
		{
			// Public forum endpoints
			forum.GET("/threads", forumHandler.ListThreads)
			forum.GET("/threads/:id", forumHandler.GetThread)
			forum.GET("/search", middleware.RateLimitMiddleware(redisClient, 30, time.Minute), forumHandler.SearchThreads)
			forum.GET("/replies/:id/votes", forumHandler.GetReplyVotes)
			forum.GET("/users/:id/reputation", forumHandler.GetUserReputation)
			forum.GET("/analytics", middleware.RateLimitMiddleware(redisClient, 30, time.Minute), forumHandler.GetForumAnalytics)
			forum.GET("/popular", middleware.RateLimitMiddleware(redisClient, 30, time.Minute), forumHandler.GetPopularDiscussions)
			forum.GET("/helpful-replies", middleware.RateLimitMiddleware(redisClient, 30, time.Minute), forumHandler.GetMostHelpfulReplies)

			// Protected forum endpoints (require authentication)
			forum.POST("/threads", middleware.AuthMiddleware(authService), middleware.RateLimitMiddleware(redisClient, 10, time.Hour), forumHandler.CreateThread)
			forum.POST("/threads/:id/replies", middleware.AuthMiddleware(authService), middleware.RateLimitMiddleware(redisClient, 30, time.Minute), forumHandler.CreateReply)
			forum.PATCH("/replies/:id", middleware.AuthMiddleware(authService), middleware.RateLimitMiddleware(redisClient, 20, time.Minute), forumHandler.UpdateReply)
			forum.DELETE("/replies/:id", middleware.AuthMiddleware(authService), forumHandler.DeleteReply)
			forum.POST("/replies/:id/vote", middleware.AuthMiddleware(authService), middleware.RateLimitMiddleware(redisClient, 50, time.Minute), forumHandler.VoteOnReply)
		}

		// Queue routes (clip playback queue)
		queue := v1.Group("/queue")
		queue.Use(middleware.AuthMiddleware(authService))
		{
			// Queue management
			queue.GET("", queueHandler.GetQueue)
			queue.GET("/count", queueHandler.GetQueueCount)
			queue.POST("", middleware.RateLimitMiddleware(redisClient, 60, time.Minute), queueHandler.AddToQueue)
			queue.DELETE("", queueHandler.ClearQueue)
			queue.DELETE("/:id", queueHandler.RemoveFromQueue)
			queue.PATCH("/reorder", queueHandler.ReorderQueue)
			queue.POST("/:id/played", queueHandler.MarkAsPlayed)
		}

		// Watch history routes
		watchHistory := v1.Group("/watch-history")
		{
			// Record watch progress (authenticated, rate limited - 120 requests per minute)
			watchHistory.POST("", middleware.AuthMiddleware(authService), middleware.RateLimitMiddleware(redisClient, 120, time.Minute), watchHistoryHandler.RecordWatchProgress)

			// Get watch history (authenticated)
			watchHistory.GET("", middleware.AuthMiddleware(authService), watchHistoryHandler.GetWatchHistory)

			// Clear watch history (authenticated)
			watchHistory.DELETE("", middleware.AuthMiddleware(authService), watchHistoryHandler.ClearWatchHistory)
		}

		// Watch party routes
		watchParties := v1.Group("/watch-parties")
		{
			// NOTE: Keep static routes like "/history" registered before parameterized
			// routes such as "/:id". If "/history" is moved below "/:id", requests to
			// "/watch-parties/history" could be incorrectly handled by the "/:id" route.

			// Get watch party history (authenticated)
			watchParties.GET("/history", middleware.AuthMiddleware(authService), watchPartyHandler.GetWatchPartyHistory)

			// Get public watch parties for discovery (optional auth)
			watchParties.GET("/public", middleware.OptionalAuthMiddleware(authService), watchPartyHandler.GetPublicWatchParties)

			// Get trending watch parties (optional auth)
			watchParties.GET("/trending", middleware.OptionalAuthMiddleware(authService), watchPartyHandler.GetTrendingWatchParties)

			// Create watch party (authenticated, rate limited - 10 per hour)
			watchParties.POST("", middleware.AuthMiddleware(authService), middleware.RateLimitMiddleware(redisClient, 10, time.Hour), watchPartyHandler.CreateWatchParty)

			// Join watch party by invite code (authenticated, rate limited - 30 per hour)
			watchParties.POST("/:id/join", middleware.AuthMiddleware(authService), middleware.RateLimitMiddleware(redisClient, 30, time.Hour), watchPartyHandler.JoinWatchParty)

			// Get watch party details (optional auth for visibility check)
			watchParties.GET("/:id", middleware.OptionalAuthMiddleware(authService), watchPartyHandler.GetWatchParty)

			// Update watch party settings (authenticated, host only, rate limited - 20 per hour)
			watchParties.PATCH("/:id/settings", middleware.AuthMiddleware(authService), middleware.RateLimitMiddleware(redisClient, 20, time.Hour), watchPartyHandler.UpdateWatchPartySettings)

			// Get watch party participants (optional auth for visibility check)
			watchParties.GET("/:id/participants", middleware.OptionalAuthMiddleware(authService), watchPartyHandler.GetParticipants)

			// Send chat message (authenticated, rate limited - 10 per minute)
			watchParties.POST("/:id/messages", middleware.AuthMiddleware(authService), middleware.RateLimitMiddleware(redisClient, 10, time.Minute), watchPartyHandler.SendMessage)

			// Get chat messages (optional auth for visibility check)
			watchParties.GET("/:id/messages", middleware.OptionalAuthMiddleware(authService), watchPartyHandler.GetMessages)

			// Send emoji reaction (authenticated, rate limited - 30 per minute)
			watchParties.POST("/:id/react", middleware.AuthMiddleware(authService), middleware.RateLimitMiddleware(redisClient, 30, time.Minute), watchPartyHandler.SendReaction)

			// Kick participant from watch party (authenticated, host only, rate limited - 20 per hour)
			watchParties.POST("/:id/kick", middleware.AuthMiddleware(authService), middleware.RateLimitMiddleware(redisClient, 20, time.Hour), watchPartyHandler.KickParticipant)

			// Leave watch party (authenticated)
			watchParties.DELETE("/:id/leave", middleware.AuthMiddleware(authService), watchPartyHandler.LeaveWatchParty)

			// End watch party (authenticated, host only)
			watchParties.POST("/:id/end", middleware.AuthMiddleware(authService), watchPartyHandler.EndWatchParty)

			// Get watch party analytics (authenticated, rate limited - 20 per hour)
			watchParties.GET("/:id/analytics", middleware.AuthMiddleware(authService), middleware.RateLimitMiddleware(redisClient, 20, time.Hour), watchPartyHandler.GetWatchPartyAnalytics)

			// WebSocket endpoint for real-time sync (authenticated)
			watchParties.GET("/:id/ws", middleware.AuthMiddleware(authService), watchPartyHandler.WatchPartyWebSocket)
		}

		// User watch party stats route (needs to be outside watchParties group to avoid conflict)
		v1.GET("/users/:id/watch-party-stats", middleware.AuthMiddleware(authService), middleware.RateLimitMiddleware(redisClient, 20, time.Hour), watchPartyHandler.GetUserWatchPartyStats)

		// Admin routes
		admin := v1.Group("/admin")
		admin.Use(middleware.AuthMiddleware(authService))
		admin.Use(middleware.RequireRole("admin", "moderator"))
		admin.Use(middleware.RequireMFAForAdminMiddleware(mfaService)) // Enforce MFA for admin/moderator actions
		{
			// Clip sync (if available)
			if clipSyncHandler != nil {
				sync := admin.Group("/sync")
				{
					sync.POST("/clips", clipSyncHandler.TriggerSync)
					sync.GET("/status", clipSyncHandler.GetSyncStatus)
				}
			}

			// Admin tag management
			adminTags := admin.Group("/tags")
			{
				adminTags.POST("", tagHandler.CreateTag)
				adminTags.PUT("/:id", tagHandler.UpdateTag)
				adminTags.DELETE("/:id", tagHandler.DeleteTag)
			}

			// Submission moderation (if available)
			if submissionHandler != nil {
				adminSubmissions := admin.Group("/submissions")
				{
					adminSubmissions.GET("", submissionHandler.ListPendingSubmissions)
					adminSubmissions.GET("/rejection-reasons", submissionHandler.GetRejectionReasonTemplates)
					adminSubmissions.POST("/:id/approve", submissionHandler.ApproveSubmission)
					adminSubmissions.POST("/:id/reject", submissionHandler.RejectSubmission)
					adminSubmissions.POST("/bulk-approve", submissionHandler.BulkApproveSubmissions)
					adminSubmissions.POST("/bulk-reject", submissionHandler.BulkRejectSubmissions)
				}
			}

			// Audit log routes
			auditLogs := admin.Group("/audit-logs")
			{
				auditLogs.GET("", auditLogHandler.ListAuditLogs)
				auditLogs.GET("/export", auditLogHandler.ExportAuditLogs)
			}

			// Report management
			adminReports := admin.Group("/reports")
			{
				adminReports.GET("", reportHandler.ListReports)
				adminReports.GET("/:id", reportHandler.GetReport)
				adminReports.PUT("/:id", reportHandler.UpdateReport)
			}

			// User management (admin only - requires PermissionManageUsers)
			adminUsers := admin.Group("/users")
			{
				adminUsers.GET("", middleware.RequirePermission(models.PermissionManageUsers), adminUserHandler.ListUsers)
				adminUsers.POST("/:id/ban", middleware.RequirePermission(models.PermissionManageUsers), adminUserHandler.BanUser)
				adminUsers.POST("/:id/unban", middleware.RequirePermission(models.PermissionManageUsers), adminUserHandler.UnbanUser)
				adminUsers.PATCH("/:id/role", middleware.RequirePermission(models.PermissionManageUsers), adminUserHandler.UpdateUserRole)
				adminUsers.PATCH("/:id/karma", middleware.RequirePermission(models.PermissionManageUsers), adminUserHandler.UpdateUserKarma)
				adminUsers.POST("/:id/badges", reputationHandler.AwardBadge)
				adminUsers.DELETE("/:id/badges/:badgeId", reputationHandler.RemoveBadge)
				// Comment privilege suspension routes
				adminUsers.POST("/:id/suspend-comments", middleware.RequirePermission(models.PermissionManageUsers), adminUserHandler.SuspendCommentPrivileges)
				adminUsers.POST("/:id/lift-comment-suspension", middleware.RequirePermission(models.PermissionManageUsers), adminUserHandler.LiftCommentSuspension)
				adminUsers.GET("/:id/comment-suspension-history", middleware.RequirePermission(models.PermissionManageUsers), adminUserHandler.GetCommentSuspensionHistory)
				adminUsers.POST("/:id/toggle-comment-review", middleware.RequirePermission(models.PermissionManageUsers), adminUserHandler.ToggleCommentReview)
			}

			// Account type management (admin only)
			adminAccountTypes := admin.Group("/account-types")
			{
				adminAccountTypes.GET("/stats", middleware.RequirePermission(models.PermissionManageUsers), accountTypeHandler.GetAccountTypeStats)
				adminAccountTypes.GET("/conversions", middleware.RequirePermission(models.PermissionManageUsers), accountTypeHandler.GetRecentConversions)
				adminAccountTypes.POST("/users/:id/convert-to-moderator", middleware.RequirePermission(models.PermissionManageUsers), accountTypeHandler.ConvertToModerator)
			}

			// Analytics routes (admin only)
			analytics := admin.Group("/analytics")
			{
				analytics.GET("/overview", analyticsHandler.GetPlatformOverview)
				analytics.GET("/content", analyticsHandler.GetContentMetrics)
				analytics.GET("/trends", analyticsHandler.GetPlatformTrends)

				// Engagement metrics routes
				analytics.GET("/health", engagementHandler.GetPlatformHealthMetrics)
				analytics.GET("/trending", engagementHandler.GetTrendingMetrics)
				analytics.GET("/alerts", engagementHandler.CheckAlerts)
				analytics.GET("/export", engagementHandler.ExportEngagementData)
			}

			// Revenue metrics (admin only)
			admin.GET("/revenue", revenueHandler.GetRevenueMetrics)

			// Contact message management (admin only)
			adminContact := admin.Group("/contact")
			{
				adminContact.GET("", contactHandler.GetContactMessages)
				adminContact.PUT("/:id/status", contactHandler.UpdateContactMessageStatus)
			}

			// Ad Campaign management (admin only)
			adminAds := admin.Group("/ads")
			{
				// Campaign CRUD
				adminAds.GET("/campaigns", adHandler.ListCampaigns)
				adminAds.GET("/campaigns/:id", adHandler.GetCampaign)
				adminAds.POST("/campaigns", adHandler.CreateCampaign)
				adminAds.PUT("/campaigns/:id", adHandler.UpdateCampaign)
				adminAds.DELETE("/campaigns/:id", adHandler.DeleteCampaign)

				// Creative validation
				adminAds.POST("/validate-creative", adHandler.ValidateCreative)

				// Campaign reports
				adminAds.GET("/reports/by-date", adHandler.GetCampaignReportByDate)
				adminAds.GET("/reports/by-placement", adHandler.GetCampaignReportByPlacement)
				adminAds.GET("/reports/by-campaign", adHandler.GetCTRReportByCampaign)
				adminAds.GET("/reports/by-slot", adHandler.GetCTRReportBySlot)

				// Experiments
				adminAds.GET("/experiments", adHandler.ListExperiments)
				adminAds.GET("/experiments/:id/report", adHandler.GetExperimentReport)
			}

			// Email monitoring and metrics (admin only)
			adminEmail := admin.Group("/email")
			{
				// Dashboard and metrics
				adminEmail.GET("/metrics/dashboard", emailMetricsHandler.GetDashboardMetrics)
				adminEmail.GET("/metrics", emailMetricsHandler.GetMetrics)
				adminEmail.GET("/metrics/templates", emailMetricsHandler.GetTemplateMetrics)

				// Email logs
				adminEmail.GET("/logs", emailMetricsHandler.SearchEmailLogs)

				// Alerts
				adminEmail.GET("/alerts", emailMetricsHandler.GetAlerts)
				adminEmail.POST("/alerts/:id/acknowledge", emailMetricsHandler.AcknowledgeAlert)
				adminEmail.POST("/alerts/:id/resolve", emailMetricsHandler.ResolveAlert)
			}

			// Moderation queue management (admin/moderator only)
			if moderationHandler != nil {
				moderation := admin.Group("/moderation")
				{
					// Event management (existing)
					moderation.GET("/events", moderationHandler.GetPendingEvents)
					moderation.GET("/events/:type", moderationHandler.GetEventsByType)
					moderation.POST("/events/:id/review", moderationHandler.MarkEventReviewed)
					moderation.POST("/events/:id/process", moderationHandler.ProcessEvent)
					moderation.GET("/stats", moderationHandler.GetEventStats)

					// Abuse detection (existing)
					moderation.GET("/abuse/:userId", moderationHandler.GetUserAbuseStats)

					// Moderation queue (new)
					moderation.GET("/queue", moderationHandler.GetModerationQueue)
					moderation.POST("/:id/approve", moderationHandler.ApproveContent)
					moderation.POST("/:id/reject", moderationHandler.RejectContent)
					moderation.POST("/bulk", moderationHandler.BulkModerate)
					moderation.GET("/queue/stats", moderationHandler.GetModerationStats)

					// Appeals management (admin)
					moderation.GET("/appeals", moderationHandler.GetAppeals)
					moderation.POST("/appeals/:id/resolve", moderationHandler.ResolveAppeal)

					// Audit logs and analytics
					moderation.GET("/audit", moderationHandler.GetModerationAuditLogs)
					moderation.GET("/analytics", moderationHandler.GetModerationAnalytics)

					// Toxicity classification metrics
					moderation.GET("/toxicity/metrics", moderationHandler.GetToxicityMetrics)
				}
			}
			
			// NSFW detection routes (admin only)
			nsfw := admin.Group("/nsfw")
			{
				nsfw.POST("/detect", nsfwHandler.DetectImage)
				nsfw.POST("/batch-detect", nsfwHandler.BatchDetect)
				nsfw.GET("/metrics", nsfwHandler.GetMetrics)
				nsfw.GET("/health", nsfwHandler.GetHealthCheck)
				nsfw.GET("/config", nsfwHandler.GetConfig)
				nsfw.POST("/scan-clips", nsfwHandler.ScanClipThumbnails)
			}

			// Creator verification management (admin only)
			verification := admin.Group("/verification")
			{
				verification.GET("/applications", verificationHandler.ListApplications)
				verification.GET("/applications/:id", verificationHandler.GetApplicationByID)
				verification.POST("/applications/:id/review", verificationHandler.ReviewApplication)
				verification.GET("/stats", verificationHandler.GetApplicationStats)
				verification.GET("/audit-logs", verificationHandler.GetAuditLogs)
				verification.GET("/users/:user_id/audit-logs", verificationHandler.GetUserAuditHistory)
			}

			// Discovery list management (admin/moderator only)
			adminDiscoveryLists := admin.Group("/discovery-lists")
			{
				adminDiscoveryLists.GET("", discoveryListHandler.AdminListDiscoveryLists)
				adminDiscoveryLists.POST("", discoveryListHandler.AdminCreateDiscoveryList)
				adminDiscoveryLists.GET("/:id", discoveryListHandler.GetDiscoveryList)
				adminDiscoveryLists.PUT("/:id", discoveryListHandler.AdminUpdateDiscoveryList)
				adminDiscoveryLists.DELETE("/:id", discoveryListHandler.AdminDeleteDiscoveryList)
				adminDiscoveryLists.GET("/:id/clips", discoveryListHandler.GetDiscoveryListClips)
				adminDiscoveryLists.POST("/:id/clips", discoveryListHandler.AdminAddClipToList)
				adminDiscoveryLists.DELETE("/:id/clips/:clipId", discoveryListHandler.AdminRemoveClipFromList)
				adminDiscoveryLists.PUT("/:id/clips/reorder", discoveryListHandler.AdminReorderListClips)
			}

			// Forum moderation management (admin/moderator only)
			forum := admin.Group("/forum")
			{
				forum.GET("/flagged", forumModerationHandler.GetFlaggedContent)
				forum.POST("/threads/:id/lock", forumModerationHandler.LockThread)
				forum.POST("/threads/:id/pin", forumModerationHandler.PinThread)
				forum.POST("/threads/:id/delete", forumModerationHandler.DeleteThread)
				forum.POST("/users/:id/ban", forumModerationHandler.BanUser)
				forum.GET("/moderation-log", forumModerationHandler.GetModerationLog)
				forum.GET("/bans", forumModerationHandler.GetUserBans)
			}

			// Webhook dead-letter queue management (admin only)
			webhookDLQ := admin.Group("/webhooks")
			{
				webhookDLQ.GET("/dlq", webhookDLQHandler.GetDeadLetterQueue)
				webhookDLQ.POST("/dlq/:id/replay", webhookDLQHandler.ReplayDeadLetterQueueItem)
				webhookDLQ.DELETE("/dlq/:id", webhookDLQHandler.DeleteDeadLetterQueueItem)
			}
		}
	}

	// Start background scheduler if Twitch client is available
	var syncScheduler *scheduler.ClipSyncScheduler
	if clipSyncService != nil {
		// Start scheduler to run every 15 minutes
		syncScheduler = scheduler.NewClipSyncScheduler(clipSyncService, 15)
		go syncScheduler.Start(context.Background())
	}

	// Start reputation scheduler (runs every 6 hours)
	reputationScheduler := scheduler.NewReputationScheduler(reputationService, userRepo, 6)
	go reputationScheduler.Start(context.Background())

	// Start hot score scheduler (runs every 5 minutes)
	hotScoreScheduler := scheduler.NewHotScoreScheduler(clipRepo, cfg.Jobs.HotClipsRefreshIntervalMinutes)
	go hotScoreScheduler.Start(context.Background())

	// Start trending score scheduler (runs every 60 minutes)
	trendingScoreScheduler := scheduler.NewTrendingScoreScheduler(clipRepo, 60)
	go trendingScoreScheduler.Start(context.Background())

	// Start webhook retry scheduler (runs every 1 minute)
	webhookRetryScheduler := scheduler.NewWebhookRetryScheduler(webhookRetryService, cfg.Jobs.WebhookRetryIntervalMinutes, cfg.Jobs.WebhookRetryBatchSize)
	go webhookRetryScheduler.Start(context.Background())

	// Start outbound webhook delivery scheduler (runs every 30 seconds, batch size 50)
	outboundWebhookScheduler := scheduler.NewOutboundWebhookScheduler(outboundWebhookService, 30*time.Second, 50)
	go outboundWebhookScheduler.Start(context.Background())

	// Start embedding scheduler if embedding service is available (runs based on configured interval)
	var embeddingScheduler *scheduler.EmbeddingScheduler
	if embeddingService != nil {
		embeddingScheduler = scheduler.NewEmbeddingScheduler(db, embeddingService, cfg.Embedding.SchedulerIntervalMinutes, cfg.Embedding.Model)
		go embeddingScheduler.Start(context.Background())
	}

	// Start export scheduler (runs every 2 minutes, batch size 10)
	exportScheduler := scheduler.NewExportScheduler(exportService, exportRepo, 2, 10)
	go exportScheduler.Start(context.Background())

	// Start email metrics scheduler
	// - Calculate daily metrics every 24 hours
	// - Check alerts every 30 minutes
	// - Cleanup old logs every 7 days
	emailMetricsScheduler := scheduler.NewEmailMetricsScheduler(emailMetricsService, 24, 30, 7)
	go emailMetricsScheduler.Start(context.Background())

	// Start live status scheduler (runs every 30 seconds if Twitch client is available)
	var liveStatusScheduler *scheduler.LiveStatusScheduler
	if liveStatusService != nil {
		liveStatusScheduler = scheduler.NewLiveStatusScheduler(liveStatusService, broadcasterRepo, 30)
		go liveStatusScheduler.Start(context.Background())
	}

	// Create HTTP server
	srv := &http.Server{
		Addr:              ":" + cfg.Server.Port,
		Handler:           r,
		ReadHeaderTimeout: 10 * time.Second, // Prevent Slowloris attacks
	}

	// Start server in goroutine
	go func() {
		log.Printf("Starting server on :%s (mode: %s)", cfg.Server.Port, cfg.Server.GinMode)
		if err := srv.ListenAndServe(); err != nil && err != http.ErrServerClosed {
			log.Fatalf("Failed to start server: %v", err)
		}
	}()

	// Wait for interrupt signal to gracefully shutdown the server
	quit := make(chan os.Signal, 1)
	signal.Notify(quit, syscall.SIGINT, syscall.SIGTERM)
	<-quit
	log.Println("Shutting down server...")

	// Shutdown WebSocket server first to close all connections
	wsServer.Shutdown()

	// Stop event tracker
	cancelEventTracker()

	// Stop scheduler if running
	if syncScheduler != nil {
		syncScheduler.Stop()
	}
	reputationScheduler.Stop()
	hotScoreScheduler.Stop()
	trendingScoreScheduler.Stop()
	webhookRetryScheduler.Stop()
	outboundWebhookScheduler.Stop()
	exportScheduler.Stop()
	emailMetricsScheduler.Stop()
	if embeddingScheduler != nil {
		embeddingScheduler.Stop()
	}
	if liveStatusScheduler != nil {
		liveStatusScheduler.Stop()
	}

	// Close embedding service if running
	if embeddingService != nil {
		embeddingService.Close()
	}

	// Graceful shutdown with 5 second timeout
	ctx, cancel := context.WithTimeout(context.Background(), 5*time.Second)
	defer cancel()

	if err := srv.Shutdown(ctx); err != nil {
		log.Printf("Server forced to shutdown: %v", err)
	}

	log.Println("Server exited")
}<|MERGE_RESOLUTION|>--- conflicted
+++ resolved
@@ -219,10 +219,7 @@
 		cfg.Toxicity.Threshold,
 		db.Pool,
 	)
-<<<<<<< HEAD
-
-=======
-	
+
 	// Initialize NSFW detector
 	nsfwDetector := services.NewNSFWDetector(
 		cfg.NSFW.APIKey,
@@ -235,8 +232,7 @@
 		cfg.NSFW.TimeoutSeconds,
 		db.Pool,
 	)
-	
->>>>>>> 8ac143b7
+
 	commentService := services.NewCommentService(commentRepo, clipRepo, userRepo, notificationService, toxicityClassifier)
 	clipService := services.NewClipService(clipRepo, voteRepo, favoriteRepo, userRepo, redisClient, auditLogRepo, notificationService)
 	autoTagService := services.NewAutoTagService(tagRepo)
@@ -454,7 +450,7 @@
 			moderationHandler = handlers.NewModerationHandler(moderationEventService, abuseDetector, toxicityClassifier, db.Pool)
 		}
 	}
-	
+
 	// Initialize NSFW handler
 	nsfwHandler := handlers.NewNSFWHandler(nsfwDetector)
 
@@ -1593,7 +1589,7 @@
 					moderation.GET("/toxicity/metrics", moderationHandler.GetToxicityMetrics)
 				}
 			}
-			
+
 			// NSFW detection routes (admin only)
 			nsfw := admin.Group("/nsfw")
 			{
