--- conflicted
+++ resolved
@@ -439,11 +439,7 @@
 1. **Check subscription is active:**
    ```bash
    curl -H "Authorization: Bearer YOUR_TOKEN" \
-<<<<<<< HEAD
-     https://api.clpr.tv/v1/webhooks
-=======
      https://clpr.tv/api/v1/webhooks
->>>>>>> 613d8c10
    ```
 
 2. **Verify URL is accessible:**
@@ -454,11 +450,7 @@
 3. **Check delivery history:**
    ```bash
    curl -H "Authorization: Bearer YOUR_TOKEN" \
-<<<<<<< HEAD
-     https://api.clpr.tv/v1/webhooks/{id}/deliveries
-=======
      https://clpr.tv/api/v1/webhooks/{id}/deliveries
->>>>>>> 613d8c10
    ```
 
 ### Signature Verification Fails
